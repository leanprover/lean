--- conflicted
+++ resolved
@@ -17,12 +17,7 @@
 
 variable {A : Type}
 
-<<<<<<< HEAD
--- in division rings, 1 / 0 = 0
-structure division_ring [class] (A : Type) extends ring A, has_inv A :=
-=======
 structure division_ring [class] (A : Type) extends ring A, has_inv A, zero_ne_one_class A :=
->>>>>>> a1c1fcb2
   (mul_inv_cancel : ∀{a}, a ≠ zero → mul a (inv a) = one)
   (inv_mul_cancel : ∀{a}, a ≠ zero → mul (inv a) a = one)
   (inv_zero : inv zero = zero)
@@ -160,12 +155,7 @@
              ... = 0              : mul_zero,
     symm (neg_eq_of_add_eq_zero H)
 
-<<<<<<< HEAD
-  -- if one_div_mul_one_div loses that Ha, Hb reqs, this can lose H
-  theorem one_div_neg_eq_neg_one_div (H : a ≠ 0) : 1 / (- a) = - (1 / a) := 
-=======
   theorem one_div_neg_eq_neg_one_div (H : a ≠ 0) : 1 / (- a) = - (1 / a) :=
->>>>>>> a1c1fcb2
     have H1 : -1 ≠ 0, from
       (assume H2 : -1 = 0, absurd (symm (calc
           1 = -(-1) : neg_neg
@@ -305,11 +295,7 @@
 
   -- this one is odd -- I am not sure what to call it, but again, the prefix is right
   theorem div_mul_eq_mul_div_comm (Hc : c ≠ 0) : (b / c) * a = b * (a / c) :=
-<<<<<<< HEAD
     by rewrite [(div_mul_eq_mul_div), -(one_mul c), -(div_mul_div (ne.symm zero_ne_one) Hc), div_one, one_mul] 
-=======
-    by rewrite [(div_mul_eq_mul_div Hc), -(one_mul c), -(div_mul_div (ne.symm zero_ne_one) Hc), div_one, one_mul]
->>>>>>> a1c1fcb2
 
   theorem div_add_div (Hb : b ≠ 0) (Hd : d ≠ 0) :
       (a / b) + (c / d) = ((a * d) + (b * c)) / (b * d) :=

/-
Copyright (c) 2016 Microsoft Corporation. All rights reserved.
Released under Apache 2.0 license as described in the file LICENSE.
Authors: Leonardo de Moura, Jeremy Avigad
-/
prelude
import init.data.nat.basic init.data.nat.div init.data.nat.pow init.meta init.algebra.functions

namespace nat
attribute [pre_smt] nat_zero_eq_zero

protected lemma zero_add : ∀ n : ℕ, 0 + n = n
| 0     := rfl
| (n+1) := congr_arg succ (zero_add n)

lemma succ_add : ∀ n m : ℕ, (succ n) + m = succ (n + m)
| n 0     := rfl
| n (m+1) := congr_arg succ (succ_add n m)

lemma add_succ : ∀ n m : ℕ, n + succ m = succ (n + m) :=
λ n m, rfl

protected lemma add_zero : ∀ n : ℕ, n + 0 = n :=
λ n, rfl

lemma add_one_eq_succ : ∀ n : ℕ, n + 1 = succ n :=
λ n, rfl

lemma succ_eq_add_one : ∀ n : ℕ, succ n = n + 1 :=
λ n, rfl

protected lemma add_comm : ∀ n m : ℕ, n + m = m + n
| n 0     := eq.symm (nat.zero_add n)
| n (m+1) :=
  suffices succ (n + m) = succ (m + n), from
    eq.symm (succ_add m n) ▸ this,
  congr_arg succ (add_comm n m)

protected lemma add_assoc : ∀ n m k : ℕ, (n + m) + k = n + (m + k)
| n m 0        := rfl
| n m (succ k) := by simp [add_succ, add_assoc n m k]

protected lemma add_left_comm : ∀ (n m k : ℕ), n + (m + k) = m + (n + k) :=
left_comm nat.add nat.add_comm nat.add_assoc

protected lemma add_left_cancel : ∀ {n m k : ℕ}, n + m = n + k → m = k
| 0        m k := by simp [nat.zero_add] {contextual := tt}
| (succ n) m k := λ h,
  have n+m = n+k, begin simp [succ_add] at h, injection h, assumption end,
  add_left_cancel this

protected lemma add_right_comm : ∀ (n m k : ℕ), n + m + k = n + k + m :=
right_comm nat.add nat.add_comm nat.add_assoc

protected lemma add_right_cancel {n m k : ℕ} (h : n + m = k + m) : n = k :=
have m + n = m + k, begin rw [nat.add_comm n m, nat.add_comm k m] at h, assumption end,
nat.add_left_cancel this

lemma succ_ne_zero (n : ℕ) : succ n ≠ 0 :=
assume h, nat.no_confusion h

lemma succ_ne_self : ∀ n : ℕ, succ n ≠ n
| 0     h := absurd h (nat.succ_ne_zero 0)
| (n+1) h := succ_ne_self n (nat.no_confusion h (λ h, h))

protected lemma one_ne_zero : 1 ≠ (0 : ℕ) :=
assume h, nat.no_confusion h

protected lemma zero_ne_one : 0 ≠ (1 : ℕ) :=
assume h, nat.no_confusion h

instance : zero_ne_one_class ℕ :=
{ zero := 0, one := 1, zero_ne_one := nat.zero_ne_one }

lemma eq_zero_of_add_eq_zero_right : ∀ {n m : ℕ}, n + m = 0 → n = 0
| 0     m := by simp [nat.zero_add]
| (n+1) m := λ h,
  begin
    exfalso,
    rw [add_one_eq_succ, succ_add] at h,
    apply succ_ne_zero _ h
  end

lemma eq_zero_of_add_eq_zero_left {n m : ℕ} (h : n + m = 0) : m = 0 :=
@eq_zero_of_add_eq_zero_right m n (nat.add_comm n m ▸ h)

@[simp]
lemma pred_zero : pred 0 = 0 :=
rfl

@[simp]
lemma pred_succ (n : ℕ) : pred (succ n) = n :=
rfl

protected lemma mul_zero (n : ℕ) : n * 0 = 0 :=
rfl

lemma mul_succ (n m : ℕ) : n * succ m = n * m + n :=
rfl

protected theorem zero_mul : ∀ (n : ℕ), 0 * n = 0
| 0        := rfl
| (succ n) := by rw [mul_succ, zero_mul]

private meta def sort_add :=
`[simp [nat.add_assoc, nat.add_comm, nat.add_left_comm]]

lemma succ_mul : ∀ (n m : ℕ), (succ n) * m = (n * m) + m
| n 0        := rfl
| n (succ m) :=
  begin
    simp [mul_succ, add_succ, succ_mul n m],
    sort_add
  end

protected lemma right_distrib : ∀ (n m k : ℕ), (n + m) * k = n * k + m * k
| n m 0        := rfl
| n m (succ k) :=
  begin simp [mul_succ, right_distrib n m k], sort_add end

protected lemma left_distrib : ∀ (n m k : ℕ), n * (m + k) = n * m + n * k
| 0        m k := by simp [nat.zero_mul]
| (succ n) m k :=
  begin simp [succ_mul, left_distrib n m k], sort_add end

protected lemma mul_comm : ∀ (n m : ℕ), n * m = m * n
| n 0        := by rw [nat.zero_mul, nat.mul_zero]
| n (succ m) := by simp [mul_succ, succ_mul, mul_comm n m]

protected lemma mul_assoc : ∀ (n m k : ℕ), (n * m) * k = n * (m * k)
| n m 0        := rfl
| n m (succ k) := by simp [mul_succ, nat.left_distrib, mul_assoc n m k]

protected lemma mul_one : ∀ (n : ℕ), n * 1 = n := nat.zero_add

protected lemma one_mul (n : ℕ) : 1 * n = n :=
by rw [nat.mul_comm, nat.mul_one]

lemma eq_zero_or_eq_zero_of_mul_eq_zero : ∀ {n m : ℕ}, n * m = 0 → n = 0 ∨ m = 0
| 0        m := λ h, or.inl rfl
| (succ n) m :=
  begin
    rw succ_mul, intro h,
    exact or.inr (eq_zero_of_add_eq_zero_left h)
  end

instance : comm_semiring nat :=
{add            := nat.add,
 add_assoc      := nat.add_assoc,
 zero           := nat.zero,
 zero_add       := nat.zero_add,
 add_zero       := nat.add_zero,
 add_comm       := nat.add_comm,
 mul            := nat.mul,
 mul_assoc      := nat.mul_assoc,
 one            := nat.succ nat.zero,
 one_mul        := nat.one_mul,
 mul_one        := nat.mul_one,
 left_distrib   := nat.left_distrib,
 right_distrib  := nat.right_distrib,
 zero_mul       := nat.zero_mul,
 mul_zero       := nat.mul_zero,
 mul_comm       := nat.mul_comm}

/- properties of inequality -/

protected lemma le_of_eq {n m : ℕ} (p : n = m) : n ≤ m :=
p ▸ less_than_or_equal.refl n

lemma le_succ_iff_true (n : ℕ) : n ≤ succ n ↔ true :=
iff_true_intro (le_succ n)

lemma pred_le_iff_true (n : ℕ) : pred n ≤ n ↔ true :=
iff_true_intro (pred_le n)

lemma le_succ_of_le {n m : ℕ} (h : n ≤ m) : n ≤ succ m :=
nat.le_trans h (le_succ m)

lemma le_of_succ_le {n m : ℕ} (h : succ n ≤ m) : n ≤ m :=
nat.le_trans (le_succ n) h

protected lemma le_of_lt {n m : ℕ} (h : n < m) : n ≤ m :=
le_of_succ_le h

lemma le_succ_of_pred_le {n m : ℕ} : pred n ≤ m → n ≤ succ m :=
nat.cases_on n less_than_or_equal.step (λ a, succ_le_succ)

lemma succ_le_zero_iff_false (n : ℕ) : succ n ≤ 0 ↔ false :=
iff_false_intro (not_succ_le_zero n)

lemma succ_le_self_iff_false (n : ℕ) : succ n ≤ n ↔ false :=
iff_false_intro (not_succ_le_self n)

lemma zero_le_iff_true (n : ℕ) : 0 ≤ n ↔ true :=
iff_true_intro (zero_le n)

def lt.step {n m : ℕ} : n < m → n < succ m := less_than_or_equal.step

lemma zero_lt_succ_iff_true (n : ℕ) : 0 < succ n ↔ true :=
iff_true_intro (zero_lt_succ n)

def succ_pos_iff_true := zero_lt_succ_iff_true

lemma eq_zero_or_pos (n : ℕ) : n = 0 ∨ n > 0 :=
<<<<<<< HEAD
by {cases n, exact or.inl rfl, exact or.inr (succ_pos _)} 
=======
by {cases n, exact or.inl rfl, exact or.inr (succ_pos _)}
>>>>>>> 7d2ec25e

protected lemma pos_of_ne_zero {n : nat} : n ≠ 0 → n > 0 :=
or.resolve_left (eq_zero_or_pos n)

protected lemma lt_trans {n m k : ℕ} (h₁ : n < m) : m < k → n < k :=
nat.le_trans (less_than_or_equal.step h₁)

protected lemma lt_of_le_of_lt {n m k : ℕ} (h₁ : n ≤ m) : m < k → n < k :=
nat.le_trans (succ_le_succ h₁)

lemma lt_self_iff_false (n : ℕ) : n < n ↔ false :=
iff_false_intro (λ h, absurd h (nat.lt_irrefl n))

lemma self_lt_succ (n : ℕ) : n < succ n := nat.le_refl (succ n)

def lt_succ_self := @self_lt_succ

lemma self_lt_succ_iff_true (n : ℕ) : n < succ n ↔ true :=
iff_true_intro (self_lt_succ n)

def lt_succ_self_iff_true := @self_lt_succ_iff_true

def lt.base (n : ℕ) : n < succ n := nat.le_refl (succ n)

lemma le_lt_antisymm {n m : ℕ} (h₁ : n ≤ m) (h₂ : m < n) : false :=
nat.lt_irrefl n (nat.lt_of_le_of_lt h₁ h₂)

protected lemma le_antisymm {n m : ℕ} (h₁ : n ≤ m) : m ≤ n → n = m :=
less_than_or_equal.cases_on h₁ (λ a, rfl) (λ a b c, absurd (nat.lt_of_le_of_lt b c) (nat.lt_irrefl n))

instance : weak_order ℕ :=
⟨@nat.less_than_or_equal, @nat.le_refl, @nat.le_trans, @nat.le_antisymm⟩

lemma lt_le_antisymm {n m : ℕ} (h₁ : n < m) (h₂ : m ≤ n) : false :=
le_lt_antisymm h₂ h₁

protected lemma nat.lt_asymm {n m : ℕ} (h₁ : n < m) : ¬ m < n :=
le_lt_antisymm (nat.le_of_lt h₁)

lemma lt_zero_iff_false (a : ℕ) : a < 0 ↔ false :=
iff_false_intro (not_lt_zero a)

protected lemma le_of_eq_or_lt {a b : ℕ} (h : a = b ∨ a < b) : a ≤ b :=
or.elim h nat.le_of_eq nat.le_of_lt

lemma succ_lt_succ {a b : ℕ} : a < b → succ a < succ b :=
succ_le_succ

lemma lt_of_succ_lt {a b : ℕ} : succ a < b → a < b :=
le_of_succ_le

lemma lt_of_succ_lt_succ {a b : ℕ} : succ a < succ b → a < b :=
le_of_succ_le_succ

lemma pred_lt_pred : ∀ {n m : ℕ}, n ≠ 0 → m ≠ 0 → n < m → pred n < pred m
| 0         _       h₁ h₂ h := absurd rfl h₁
| _         0       h₁ h₂ h := absurd rfl h₂
| (succ n) (succ m) _  _  h := lt_of_succ_lt_succ h

protected lemma lt_or_ge : ∀ (a b : ℕ), a < b ∨ a ≥ b
| a 0     := or.inr (zero_le a)
| a (b+1) :=
  match lt_or_ge a b with
  | or.inl h := or.inl (le_succ_of_le h)
  | or.inr h :=
    match nat.eq_or_lt_of_le h with
    | or.inl h1 := or.inl (h1 ▸ self_lt_succ b)
    | or.inr h1 := or.inr h1
    end
  end

protected def {u} lt_ge_by_cases {a b : ℕ} {C : Sort u} (h₁ : a < b → C) (h₂ : a ≥ b → C) : C :=
decidable.by_cases h₁ (λ h, h₂ (or.elim (nat.lt_or_ge a b) (λ a, absurd a h) (λ a, a)))

protected def {u} lt_by_cases {a b : ℕ} {C : Sort u} (h₁ : a < b → C) (h₂ : a = b → C)
  (h₃ : b < a → C) : C :=
nat.lt_ge_by_cases h₁ (λ h₁,
  nat.lt_ge_by_cases h₃ (λ h, h₂ (nat.le_antisymm h h₁)))

protected lemma lt_trichotomy (a b : ℕ) : a < b ∨ a = b ∨ b < a :=
nat.lt_by_cases (λ h, or.inl h) (λ h, or.inr (or.inl h)) (λ h, or.inr (or.inr h))

protected lemma eq_or_lt_of_not_lt {a b : ℕ} (hnlt : ¬ a < b) : a = b ∨ b < a :=
or.elim (nat.lt_trichotomy a b)
  (λ hlt, absurd hlt hnlt)
  (λ h, h)

lemma lt_of_succ_le {a b : ℕ} (h : succ a ≤ b) : a < b := h

lemma succ_le_of_lt {a b : ℕ} (h : a < b) : succ a ≤ b := h

lemma le_add_right : ∀ (n k : ℕ), n ≤ n + k
| n 0     := nat.le_refl n
| n (k+1) := le_succ_of_le (le_add_right n k)

lemma le_add_left (n m : ℕ): n ≤ m + n :=
nat.add_comm n m ▸ le_add_right n m

lemma le.dest : ∀ {n m : ℕ}, n ≤ m → ∃ k, n + k = m
| n ._ (less_than_or_equal.refl ._)  := ⟨0, rfl⟩
| n ._ (@less_than_or_equal.step ._ m h) :=
  match le.dest h with
  | ⟨w, hw⟩ := ⟨succ w, hw ▸ add_succ n w⟩
  end

lemma le.intro {n m k : ℕ} (h : n + k = m) : n ≤ m :=
h ▸ le_add_right n k

protected lemma add_le_add_left {n m : ℕ} (h : n ≤ m) (k : ℕ) : k + n ≤ k + m :=
match le.dest h with
| ⟨w, hw⟩ := @le.intro _ _ w begin rw [nat.add_assoc, hw] end
end

protected lemma add_le_add_right {n m : ℕ} (h : n ≤ m) (k : ℕ) : n + k ≤ m + k :=
begin rw [nat.add_comm n k, nat.add_comm m k], apply nat.add_le_add_left h end

protected lemma le_of_add_le_add_left {k n m : ℕ} (h : k + n ≤ k + m) : n ≤ m :=
match le.dest h with
| ⟨w, hw⟩ := @le.intro _ _ w
  begin
    dsimp at hw,
    rw [nat.add_assoc] at hw,
    apply nat.add_left_cancel hw
  end
end

protected lemma le_of_add_le_add_right {k n m : ℕ} : n + k ≤ m + k → n ≤ m :=
begin
  rw [nat.add_comm _ k,nat.add_comm _ k],
  apply nat.le_of_add_le_add_left
end

protected lemma add_le_add_iff_le_right (k n m : ℕ) : n + k ≤ m + k ↔ n ≤ m :=
  ⟨ nat.le_of_add_le_add_right , take h, nat.add_le_add_right h _ ⟩

protected lemma lt_of_le_and_ne {m n : ℕ} (h1 : m ≤ n) : m ≠ n → m < n :=
or.resolve_right (or.swap (nat.eq_or_lt_of_le h1))

protected theorem lt_of_add_lt_add_left {k n m : ℕ} (h : k + n < k + m) : n < m :=
let h' := nat.le_of_lt h in
nat.lt_of_le_and_ne
  (nat.le_of_add_le_add_left h')
  (λ heq, nat.lt_irrefl (k + m) begin rw heq at h, assumption end)

protected lemma add_lt_add_left {n m : ℕ} (h : n < m) (k : ℕ) : k + n < k + m :=
lt_of_succ_le (add_succ k n ▸ nat.add_le_add_left (succ_le_of_lt h) k)

protected lemma add_lt_add_right {n m : ℕ} (h : n < m) (k : ℕ) : n + k < m + k :=
nat.add_comm k m ▸ nat.add_comm k n ▸ nat.add_lt_add_left h k

protected lemma lt_add_of_pos_right {n k : ℕ} (h : k > 0) : n < n + k :=
nat.add_lt_add_left h n

protected lemma lt_add_of_pos_left {n k : ℕ} (h : k > 0) : n < k + n :=
by rw add_comm; exact nat.lt_add_of_pos_right h

protected lemma zero_lt_one : 0 < (1:nat) :=
zero_lt_succ 0

def one_pos := nat.zero_lt_one

protected lemma le_total {m n : ℕ} : m ≤ n ∨ n ≤ m :=
or.imp_left nat.le_of_lt (nat.lt_or_ge m n)

protected lemma le_of_lt_or_eq {m n : ℕ} (h : m < n ∨ m = n) : m ≤ n :=
nat.le_of_eq_or_lt (or.swap h)

protected lemma lt_or_eq_of_le {m n : ℕ} (h : m ≤ n) : m < n ∨ m = n :=
or.swap (nat.eq_or_lt_of_le h)

protected lemma le_iff_lt_or_eq (m n : ℕ) : m ≤ n ↔ m < n ∨ m = n :=
iff.intro nat.lt_or_eq_of_le nat.le_of_lt_or_eq

lemma mul_le_mul_left {n m : ℕ} (k : ℕ) (h : n ≤ m) : k * n ≤ k * m :=
match le.dest h with
| ⟨l, hl⟩ :=
  have k * n + k * l = k * m, by rw [-left_distrib, hl],
  le.intro this
end

lemma mul_le_mul_right {n m : ℕ} (k : ℕ) (h : n ≤ m) : n * k ≤ m * k :=
mul_comm k m ▸ mul_comm k n ▸ mul_le_mul_left k h

protected lemma mul_lt_mul_of_pos_left {n m k : ℕ} (h : n < m) (hk : k > 0) : k * n < k * m :=
nat.lt_of_lt_of_le (nat.lt_add_of_pos_right hk) (mul_succ k n ▸ nat.mul_le_mul_left k (succ_le_of_lt h))

protected lemma mul_lt_mul_of_pos_right {n m k : ℕ} (h : n < m) (hk : k > 0) : n * k < m * k :=
mul_comm k m ▸ mul_comm k n ▸ nat.mul_lt_mul_of_pos_left h hk

instance : decidable_linear_ordered_semiring nat :=
{ nat.comm_semiring with
  add_left_cancel            := @nat.add_left_cancel,
  add_right_cancel           := @nat.add_right_cancel,
  lt                         := nat.lt,
  le                         := nat.le,
  le_refl                    := nat.le_refl,
  le_trans                   := @nat.le_trans,
  le_antisymm                := @nat.le_antisymm,
  le_total                   := @nat.le_total,
  le_iff_lt_or_eq            := @nat.le_iff_lt_or_eq,
  le_of_lt                   := @nat.le_of_lt,
  lt_irrefl                  := @nat.lt_irrefl,
  lt_of_lt_of_le             := @nat.lt_of_lt_of_le,
  lt_of_le_of_lt             := @nat.lt_of_le_of_lt,
  lt_of_add_lt_add_left      := @nat.lt_of_add_lt_add_left,
  add_lt_add_left            := @nat.add_lt_add_left,
  add_le_add_left            := @nat.add_le_add_left,
  le_of_add_le_add_left      := @nat.le_of_add_le_add_left,
  zero_lt_one                := zero_lt_succ 0,
  mul_le_mul_of_nonneg_left  := (take a b c h₁ h₂, nat.mul_le_mul_left c h₁),
  mul_le_mul_of_nonneg_right := (take a b c h₁ h₂, nat.mul_le_mul_right c h₁),
  mul_lt_mul_of_pos_left     := @nat.mul_lt_mul_of_pos_left,
  mul_lt_mul_of_pos_right    := @nat.mul_lt_mul_of_pos_right,
  decidable_lt               := nat.decidable_lt,
  decidable_le               := nat.decidable_le,
  decidable_eq               := nat.decidable_eq }

lemma le_of_lt_succ {m n : nat} : m < succ n → m ≤ n :=
le_of_succ_le_succ

theorem eq_of_mul_eq_mul_left {m k n : ℕ} (Hn : n > 0) (H : n * m = n * k) : m = k :=
le_antisymm (le_of_mul_le_mul_left (le_of_eq H) Hn)
            (le_of_mul_le_mul_left (le_of_eq H.symm) Hn)

theorem eq_of_mul_eq_mul_right {n m k : ℕ} (Hm : m > 0) (H : n * m = k * m) : n = k :=
by rw [mul_comm n m, mul_comm k m] at H; exact eq_of_mul_eq_mul_left Hm H

lemma mul_self_le_mul_self {n m : ℕ} (h : n ≤ m) : n * n ≤ m * m :=
mul_le_mul h h (zero_le _) (zero_le _)

lemma mul_self_lt_mul_self : Π {n m : ℕ}, n < m → n * n < m * m
| 0        m h := mul_pos h h
| (succ n) m h := mul_lt_mul h (le_of_lt h) (succ_pos _) (zero_le _)

lemma mul_self_le_mul_self_iff {n m : ℕ} : n ≤ m ↔ n * n ≤ m * m :=
⟨mul_self_le_mul_self, λh, decidable.by_contradiction $
  λhn, not_lt_of_ge h $ mul_self_lt_mul_self $ lt_of_not_ge hn⟩

lemma mul_self_lt_mul_self_iff {n m : ℕ} : n < m ↔ n * n < m * m :=
iff.trans (lt_iff_not_ge _ _) $ iff.trans (not_iff_not_of_iff mul_self_le_mul_self_iff) $
  iff.symm (lt_iff_not_ge _ _)

lemma le_mul_self : Π (n : ℕ), n ≤ n * n
| 0     := le_refl _
| (n+1) := let t := mul_le_mul_left (n+1) (succ_pos n) in by simp at t; exact t


/- sub properties -/

lemma sub_eq_succ_sub_succ (a b : ℕ) : a - b = succ a - succ b :=
eq.symm (succ_sub_succ_eq_sub a b)

lemma zero_sub_eq_zero : ∀ a : ℕ, 0 - a = 0
| 0     := rfl
| (a+1) := congr_arg pred (zero_sub_eq_zero a)

lemma zero_eq_zero_sub (a : ℕ) : 0 = 0 - a :=
eq.symm (zero_sub_eq_zero a)

lemma sub_le_iff_true (a b : ℕ) : a - b ≤ a ↔ true :=
iff_true_intro (sub_le a b)

lemma sub_lt_succ (a b : ℕ) : a - b < succ a :=
lt_succ_of_le (sub_le a b)

lemma sub_lt_succ_iff_true (a b : ℕ) : a - b < succ a ↔ true :=
iff_true_intro (sub_lt_succ a b)

protected theorem sub_le_sub_right {n m : ℕ} (h : n ≤ m) : ∀ k, n - k ≤ m - k
| 0        := h
| (succ z) := pred_le_pred (sub_le_sub_right z)

/- bit0/bit1 properties -/

protected lemma bit0_succ_eq (n : ℕ) : bit0 (succ n) = succ (succ (bit0 n)) :=
show succ (succ n + n) = succ (succ (n + n)), from
congr_arg succ (succ_add n n)

protected lemma bit1_eq_succ_bit0 (n : ℕ) : bit1 n = succ (bit0 n) :=
rfl

protected lemma bit1_succ_eq (n : ℕ) : bit1 (succ n) = succ (succ (bit1 n)) :=
eq.trans (nat.bit1_eq_succ_bit0 (succ n)) (congr_arg succ (nat.bit0_succ_eq n))

protected lemma bit0_ne_zero : ∀ {n : ℕ}, n ≠ 0 → bit0 n ≠ 0
| 0     h := absurd rfl h
| (n+1) h := succ_ne_zero _

protected lemma bit1_ne_zero (n : ℕ) : bit1 n ≠ 0 :=
show succ (n + n) ≠ 0, from
succ_ne_zero (n + n)

protected lemma bit1_ne_one : ∀ {n : ℕ}, n ≠ 0 → bit1 n ≠ 1
| 0     h h1 := absurd rfl h
| (n+1) h h1 := nat.no_confusion h1 (λ h2, absurd h2 (succ_ne_zero _))

protected lemma bit0_ne_one : ∀ n : ℕ, bit0 n ≠ 1
| 0     h := absurd h (ne.symm nat.one_ne_zero)
| (n+1) h :=
  have h1 : succ (succ (n + n)) = 1, from succ_add n n ▸ h,
  nat.no_confusion h1
    (λ h2, absurd h2 (succ_ne_zero (n + n)))

protected lemma add_self_ne_one : ∀ (n : ℕ), n + n ≠ 1
| 0     h := nat.no_confusion h
| (n+1) h :=
  have h1 : succ (succ (n + n)) = 1, from succ_add n n ▸ h,
  nat.no_confusion h1 (λ h2, absurd h2 (nat.succ_ne_zero (n + n)))

protected lemma bit1_ne_bit0 : ∀ (n m : ℕ), bit1 n ≠ bit0 m
| 0     m     h := absurd h (ne.symm (nat.add_self_ne_one m))
| (n+1) 0     h :=
  have h1 : succ (bit0 (succ n)) = 0, from h,
  absurd h1 (nat.succ_ne_zero _)
| (n+1) (m+1) h :=
  have h1 : succ (succ (bit1 n)) = succ (succ (bit0 m)), from
    nat.bit0_succ_eq m ▸ nat.bit1_succ_eq n ▸ h,
  have h2 : bit1 n = bit0 m, from
    nat.no_confusion h1 (λ h2', nat.no_confusion h2' (λ h2'', h2'')),
  absurd h2 (bit1_ne_bit0 n m)

protected lemma bit0_ne_bit1 : ∀ (n m : ℕ), bit0 n ≠ bit1 m :=
λ n m : nat, ne.symm (nat.bit1_ne_bit0 m n)

protected lemma bit0_inj : ∀ {n m : ℕ}, bit0 n = bit0 m → n = m
| 0     0     h := rfl
| 0     (m+1) h := by contradiction
| (n+1) 0     h := by contradiction
| (n+1) (m+1) h :=
  have succ (succ (n + n)) = succ (succ (m + m)),
  begin unfold bit0 at h, simp [add_one_eq_succ, add_succ, succ_add] at h, exact h end,
  have n + n = m + m, begin repeat {injection this with this}, assumption end,
  have n = m, from bit0_inj this,
  by rw this

protected lemma bit1_inj : ∀ {n m : ℕ}, bit1 n = bit1 m → n = m :=
λ n m h,
have succ (bit0 n) = succ (bit0 m), begin simp [nat.bit1_eq_succ_bit0] at h, assumption end,
have bit0 n = bit0 m, from begin injection this, assumption end,
nat.bit0_inj this

protected lemma bit0_ne {n m : ℕ} : n ≠ m → bit0 n ≠ bit0 m :=
λ h₁ h₂, absurd (nat.bit0_inj h₂) h₁

protected lemma bit1_ne {n m : ℕ} : n ≠ m → bit1 n ≠ bit1 m :=
λ h₁ h₂, absurd (nat.bit1_inj h₂) h₁

protected lemma zero_ne_bit0 {n : ℕ} : n ≠ 0 → 0 ≠ bit0 n :=
λ h, ne.symm (nat.bit0_ne_zero h)

protected lemma zero_ne_bit1 (n : ℕ) : 0 ≠ bit1 n :=
ne.symm (nat.bit1_ne_zero n)

protected lemma one_ne_bit0 (n : ℕ) : 1 ≠ bit0 n :=
ne.symm (nat.bit0_ne_one n)

protected lemma one_ne_bit1 {n : ℕ} : n ≠ 0 → 1 ≠ bit1 n :=
λ h, ne.symm (nat.bit1_ne_one h)

protected lemma zero_lt_bit1 (n : nat) : 0 < bit1 n :=
zero_lt_succ _

protected lemma zero_lt_bit0 : ∀ {n : nat}, n ≠ 0 → 0 < bit0 n
| 0        h := by contradiction
| (succ n) h :=
  begin
    rw nat.bit0_succ_eq,
    apply zero_lt_succ
  end

protected lemma one_lt_bit1 : ∀ {n : nat}, n ≠ 0 → 1 < bit1 n
| 0        h := by contradiction
| (succ n) h :=
  begin
    rw nat.bit1_succ_eq,
    apply succ_lt_succ,
    apply zero_lt_succ
  end

protected lemma one_lt_bit0 : ∀ {n : nat}, n ≠ 0 → 1 < bit0 n
| 0        h := by contradiction
| (succ n) h :=
  begin
    rw nat.bit0_succ_eq,
    apply succ_lt_succ,
    apply zero_lt_succ
  end

protected lemma bit0_lt {n m : nat} (h : n < m) : bit0 n < bit0 m :=
add_lt_add h h

protected lemma bit1_lt {n m : nat} (h : n < m) : bit1 n < bit1 m :=
succ_lt_succ (add_lt_add h h)

protected lemma bit0_lt_bit1 {n m : nat} (h : n ≤ m) : bit0 n < bit1 m :=
lt_succ_of_le (add_le_add h h)

protected lemma bit1_lt_bit0 : ∀ {n m : nat}, n < m → bit1 n < bit0 m
| n 0        h := absurd h (not_lt_zero _)
| n (succ m) h :=
  have n ≤ m, from le_of_lt_succ h,
  have succ (n + n) ≤ succ (m + m), from succ_le_succ (add_le_add this this),
  have succ (n + n) ≤ succ m + m, {rw succ_add, assumption},
  show succ (n + n) < succ (succ m + m), from lt_succ_of_le this

protected lemma one_le_bit1 (n : ℕ) : 1 ≤ bit1 n :=
show 1 ≤ succ (bit0 n), from
succ_le_succ (zero_le (bit0 n))

protected lemma one_le_bit0 : ∀ (n : ℕ), n ≠ 0 → 1 ≤ bit0 n
| 0     h := absurd rfl h
| (n+1) h :=
  suffices 1 ≤ succ (succ (bit0 n)), from
    eq.symm (nat.bit0_succ_eq n) ▸ this,
  succ_le_succ (zero_le (succ (bit0 n)))

/- Extra instances to short-circuit type class resolution -/
instance : add_comm_monoid nat    := by apply_instance
instance : add_monoid nat         := by apply_instance
instance : monoid nat             := by apply_instance
instance : comm_monoid nat        := by apply_instance
instance : comm_semigroup nat     := by apply_instance
instance : semigroup nat          := by apply_instance
instance : add_comm_semigroup nat := by apply_instance
instance : add_semigroup nat      := by apply_instance
instance : distrib nat            := by apply_instance
instance : semiring nat           := by apply_instance
instance : ordered_semiring nat   := by apply_instance

/- subtraction -/
@[simp]
protected theorem sub_zero (n : ℕ) : n - 0 = n :=
rfl

theorem sub_succ (n m : ℕ) : n - succ m = pred (n - m) :=
rfl

protected theorem zero_sub : ∀ (n : ℕ), 0 - n = 0
| 0        := by rw nat.sub_zero
| (succ n) := by rw [nat.sub_succ, zero_sub n, pred_zero]

theorem succ_sub_succ (n m : ℕ) : succ n - succ m = n - m :=
succ_sub_succ_eq_sub n m

protected theorem sub_self : ∀ (n : ℕ), n - n = 0
| 0        := by rw nat.sub_zero
| (succ n) := by rw [succ_sub_succ, sub_self n]

/- TODO(Leo): remove the following ematch annotations as soon as we have
   arithmetic theory in the smt_stactic -/
@[ematch_lhs]
protected theorem add_sub_add_right : ∀ (n k m : ℕ), (n + k) - (m + k) = n - m
| n 0        m := by rw [add_zero, add_zero]
| n (succ k) m := by rw [add_succ, add_succ, succ_sub_succ, add_sub_add_right n k m]

@[ematch_lhs]
protected theorem add_sub_add_left (k n m : ℕ) : (k + n) - (k + m) = n - m :=
by rw [add_comm k n, add_comm k m, nat.add_sub_add_right]

@[ematch_lhs]
protected theorem add_sub_cancel (n m : ℕ) : n + m - m = n :=
suffices n + m - (0 + m) = n, from
  by rwa [zero_add] at this,
by rw [nat.add_sub_add_right, nat.sub_zero]

@[ematch_lhs]
protected theorem add_sub_cancel_left (n m : ℕ) : n + m - n = m :=
show n + m - (n + 0) = m, from
by rw [nat.add_sub_add_left, nat.sub_zero]

protected theorem sub_sub : ∀ (n m k : ℕ), n - m - k = n - (m + k)
| n m 0        := by rw [add_zero, nat.sub_zero]
| n m (succ k) := by rw [add_succ, nat.sub_succ, nat.sub_succ, sub_sub n m k]

theorem succ_sub_sub_succ (n m k : ℕ) : succ n - m - succ k = n - m - k :=
by rw [nat.sub_sub, nat.sub_sub, add_succ, succ_sub_succ]

theorem le_of_le_of_sub_le_sub_right {n m k : ℕ}
  (h₀ : k ≤ m)
  (h₁ : n - k ≤ m - k)
: n ≤ m :=
begin
  revert k m,
  induction n with n ; intros k m h₀ h₁,
  { apply zero_le },
  { cases k with k,
    { apply h₁ },
    cases m with m,
    { cases not_succ_le_zero _ h₀ },
    { simp [succ_sub_succ] at h₁,
      apply succ_le_succ,
      apply ih_1 _ h₁,
      apply le_of_succ_le_succ h₀ }, }
end

protected theorem sub_le_sub_right_iff (n m k : ℕ)
  (h : k ≤ m)
: n - k ≤ m - k ↔ n ≤ m :=
⟨ le_of_le_of_sub_le_sub_right h , assume h, nat.sub_le_sub_right h k ⟩

theorem sub_self_add (n m : ℕ) : n - (n + m) = 0 :=
show (n + 0) - (n + m) = 0, from
by rw [nat.add_sub_add_left, nat.zero_sub]

theorem add_le_to_le_sub (x : ℕ) {y k : ℕ}
  (h : k ≤ y)
: x + k ≤ y ↔ x ≤ y - k :=
by rw [-nat.add_sub_cancel x k,nat.sub_le_sub_right_iff _ _ _ h,nat.add_sub_cancel]

lemma sub_lt_of_pos_le (a b : ℕ) (h₀ : 0 < a) (h₁ : a ≤ b)
: b - a < b :=
begin
  apply sub_lt _ h₀,
  apply lt_of_lt_of_le h₀ h₁
end

protected theorem sub.right_comm (m n k : ℕ) : m - n - k = m - k - n :=
by rw [nat.sub_sub, nat.sub_sub, add_comm]

theorem sub_one (n : ℕ) : n - 1 = pred n :=
rfl

theorem succ_sub_one (n : ℕ) : succ n - 1 = n :=
rfl

theorem succ_pred_eq_of_pos : ∀ {n : ℕ}, n > 0 → succ (pred n) = n
| 0 h        := absurd h (lt_irrefl 0)
| (succ k) h := rfl

theorem mul_pred_left : ∀ (n m : ℕ), pred n * m = n * m - m
| 0        m := by simp [nat.zero_sub, pred_zero, zero_mul]
| (succ n) m := by rw [pred_succ, succ_mul, nat.add_sub_cancel]

theorem mul_pred_right (n m : ℕ) : n * pred m = n * m - n :=
by rw [mul_comm, mul_pred_left, mul_comm]

protected theorem mul_sub_right_distrib : ∀ (n m k : ℕ), (n - m) * k = n * k - m * k
| n 0        k := by simp [nat.sub_zero]
| n (succ m) k := by rw [nat.sub_succ, mul_pred_left, mul_sub_right_distrib, succ_mul, nat.sub_sub]

protected theorem mul_sub_left_distrib (n m k : ℕ) : n * (m - k) = n * m - n * k :=
by rw [mul_comm, nat.mul_sub_right_distrib, mul_comm m n, mul_comm n k]

protected theorem mul_self_sub_mul_self_eq (a b : nat) : a * a - b * b = (a + b) * (a - b) :=
by rw [nat.mul_sub_left_distrib, right_distrib, right_distrib, mul_comm b a, add_comm (a*a) (a*b),
       nat.add_sub_add_left]

theorem succ_mul_succ_eq (a : nat) : succ a * succ a = a*a + a + a + 1 :=
begin rw [-add_one_eq_succ], simp [right_distrib, left_distrib] end

theorem sub_eq_zero_of_le {n m : ℕ} (h : n ≤ m) : n - m = 0 :=
exists.elim (nat.le.dest h)
  (take k, assume hk : n + k = m, by rw [-hk, sub_self_add])

protected theorem le_of_sub_eq_zero : ∀{n m : ℕ}, n - m = 0 → n ≤ m
| n 0 H := begin rw [nat.sub_zero] at H, simp [H] end
| 0 (m+1) H := zero_le _
| (n+1) (m+1) H := add_le_add_right
  (le_of_sub_eq_zero begin simp [nat.add_sub_add_right] at H, exact H end) _

protected theorem sub_eq_zero_iff_le {n m : ℕ} : n - m = 0 ↔ n ≤ m :=
⟨nat.le_of_sub_eq_zero, nat.sub_eq_zero_of_le⟩

theorem succ_sub {m n : ℕ} (h : m ≥ n) : succ m - n  = succ (m - n) :=
exists.elim (nat.le.dest h)
  (take k, assume hk : n + k = m,
    by rw [-hk, nat.add_sub_cancel_left, -add_succ, nat.add_sub_cancel_left])

theorem add_sub_of_le {n m : ℕ} (h : n ≤ m) : n + (m - n) = m :=
exists.elim (nat.le.dest h)
  (take k, assume hk : n + k = m,
    by rw [-hk, nat.add_sub_cancel_left])

protected theorem sub_add_cancel {n m : ℕ} (h : n ≥ m) : n - m + m = n :=
by rw [add_comm, add_sub_of_le h]

protected theorem sub_pos_of_lt {m n : ℕ} (h : m < n) : n - m > 0 :=
have 0 + m < n - m + m, begin rw [zero_add, nat.sub_add_cancel (le_of_lt h)], exact h end,
lt_of_add_lt_add_right this

protected theorem add_sub_assoc {m k : ℕ} (h : k ≤ m) (n : ℕ) : n + m - k = n + (m - k) :=
exists.elim (nat.le.dest h)
  (take l, assume hl : k + l = m,
    by rw [-hl, nat.add_sub_cancel_left, add_comm k, -add_assoc, nat.add_sub_cancel])

protected lemma sub_eq_iff_eq_add {a b c : ℕ} (ab : b ≤ a) : a - b = c ↔ a = c + b :=
⟨take c_eq, begin rw [c_eq.symm, nat.sub_add_cancel ab] end,
  take a_eq, begin rw [a_eq, nat.add_sub_cancel] end⟩

protected theorem sub_sub_self {n m : ℕ} (h : m ≤ n) : n - (n - m) = m :=
(nat.sub_eq_iff_eq_add (nat.sub_le _ _)).2 (eq.symm (add_sub_of_le h))

protected theorem sub_add_comm {n m k : ℕ} (h : k ≤ n) : n + m - k = n - k + m :=
(nat.sub_eq_iff_eq_add (nat.le_trans h (nat.le_add_right _ _))).2
  (by rwa [nat.add_right_comm, nat.sub_add_cancel])

protected lemma lt_of_sub_eq_succ {m n l : ℕ} (H : m - n = nat.succ l) : n < m :=
lt_of_not_ge
  (take (H' : n ≥ m), begin simp [nat.sub_eq_zero_of_le H'] at H, contradiction end)

lemma sub_one_sub_lt {n i} (h : i < n) : n - 1 - i < n := begin
  rw nat.sub_sub,
  apply nat.sub_lt,
  apply lt_of_lt_of_le (nat.zero_lt_succ _) h,
  rw add_comm,
  apply nat.zero_lt_succ
end

@[simp] lemma min_zero_left (a : ℕ) : min 0 a = 0 :=
min_eq_left (zero_le a)

@[simp] lemma min_zero_right (a : ℕ) : min a 0 = 0 :=
min_eq_right (zero_le a)

theorem zero_min (a : ℕ) : min 0 a = 0 :=
min_zero_left a

theorem min_zero (a : ℕ) : min a 0 = 0 :=
min_zero_right a

-- Distribute succ over min
lemma min_succ_succ (x y : ℕ) : min (succ x) (succ y) = succ (min x y) :=
have f : x ≤ y → min (succ x) (succ y) = succ (min x y), from λp,
  calc min (succ x) (succ y)
              = succ x         : if_pos (succ_le_succ p)
          ... = succ (min x y) : congr_arg succ (eq.symm (if_pos p)),
have g : ¬ (x ≤ y) → min (succ x) (succ y) = succ (min x y), from λp,
  calc min (succ x) (succ y)
              = succ y         : if_neg (λeq, p (pred_le_pred eq))
          ... = succ (min x y) : congr_arg succ (eq.symm (if_neg p)),
decidable.by_cases f g

lemma sub_eq_sub_min (n m : ℕ) : n - m = n - min n m :=
if h : n ≥ m then by rewrite [min_eq_right h]
else by rewrite [sub_eq_zero_of_le (le_of_not_ge h), min_eq_left (le_of_not_ge h), nat.sub_self]

@[simp]
lemma sub_add_min_cancel (n m : ℕ) : n - m + min n m = n :=
by rewrite [sub_eq_sub_min, nat.sub_add_cancel (min_le_left n m)]

lemma pred_inj : ∀ {a b : nat}, a > 0 → b > 0 → nat.pred a = nat.pred b → a = b
| (succ a) (succ b) ha hb h := have a = b, from h, by rw this
| (succ a) 0        ha hb h := absurd hb (lt_irrefl _)
| 0        (succ b) ha hb h := absurd ha (lt_irrefl _)
| 0        0        ha hb h := rfl

/- TODO(Leo): sub + inequalities -/

protected def {u} strong_rec_on {p : nat → Sort u} (n : nat) (h : ∀ n, (∀ m, m < n → p m) → p n) : p n :=
suffices ∀ n m, m < n → p m, from this (succ n) n (lt_succ_self _),
begin
  intros n, induction n with n ih,
    {intros m h₁, exact absurd h₁ (not_lt_zero _)},
    {intros m h₁,
      apply or.by_cases (lt_or_eq_of_le (le_of_lt_succ h₁)),
        {intros, apply ih, assumption},
        {intros, subst m, apply h _ ih}}
end

protected lemma strong_induction_on {p : nat → Prop} (n : nat) (h : ∀ n, (∀ m, m < n → p m) → p n) : p n :=
nat.strong_rec_on n h

protected lemma case_strong_induction_on {p : nat → Prop} (a : nat)
  (hz : p 0)
  (hi : ∀ n, (∀ m, m ≤ n → p m) → p (succ n)) : p a :=
nat.strong_induction_on a $ λ n,
  match n with
  | 0     := λ _, hz
  | (n+1) := λ h₁, hi n (λ m h₂, h₁ _ (lt_succ_of_le h₂))
  end

/- mod -/
lemma mod_def (x y : nat) : x % y = if 0 < y ∧ y ≤ x then (x - y) % y else x :=
by note h := mod_def_aux x y; rwa [dif_eq_if] at h

lemma mod_zero (a : nat) : a % 0 = a :=
begin
  rw mod_def,
  assert h : ¬ (0 < 0 ∧ 0 ≤ a),
  simp [lt_irrefl],
  simp [if_neg, h]
end

lemma mod_eq_of_lt {a b : nat} (h : a < b) : a % b = a :=
begin
  rw mod_def,
  assert h' : ¬(0 < b ∧ b ≤ a),
  simp [not_le_of_gt h],
  simp [if_neg, h']
end

@[simp] lemma zero_mod (b : nat) : 0 % b = 0 :=
begin
  rw mod_def,
  assert h : ¬(0 < b ∧ b ≤ 0),
  {intro hn, cases hn with l r, exact absurd (lt_of_lt_of_le l r) (lt_irrefl 0)},
  simp [if_neg, h]
end

lemma mod_eq_sub_mod {a b : nat} (h₁ : b > 0) (h₂ : a ≥ b) : a % b = (a - b) % b :=
by rw [mod_def, if_pos (and.intro h₁ h₂)]

lemma mod_lt (x : nat) {y : nat} (h : y > 0) : x % y < y :=
begin
  induction x using nat.case_strong_induction_on with x ih,
  {rw zero_mod, assumption},
  {apply or.elim (decidable.em (succ x < y)),
    {intro h₁, rwa [mod_eq_of_lt h₁]},
    {intro h₁,
      assert h₁ : succ x % y = (succ x - y) % y, {exact mod_eq_sub_mod h (le_of_not_gt h₁)},
      assert this : succ x - y ≤ x, {exact le_of_lt_succ (sub_lt (succ_pos x) h)},
      assert h₂ : (succ x - y) % y < y, {exact ih _ this},
      rwa -h₁ at h₂}}
end

@[simp] theorem add_mod_right (x z : ℕ) : (x + z) % z = x % z :=
or.elim (eq_zero_or_pos z)
  (λz0, by simph)
  (λh, by rw [mod_eq_sub_mod h (nat.le_add_left _ _), nat.add_sub_cancel])

@[simp] theorem add_mod_left (x z : ℕ) : (x + z) % x = z % x :=
by rw [add_comm, add_mod_right]

@[simp] theorem add_mul_mod_self_left (x y z : ℕ) : (x + y * z) % y = x % y :=
by {induction z with z ih, simp, rw[mul_succ, -add_assoc, add_mod_right, ih]}

@[simp] theorem add_mul_mod_self_right (x y z : ℕ) : (x + y * z) % z = x % z :=
by rw [mul_comm, add_mul_mod_self_left]

@[simp] theorem mul_mod_right (m n : ℕ) : (m * n) % m = 0 :=
by rw [-(zero_add (m*n)), add_mul_mod_self_left, zero_mod]

@[simp] theorem mul_mod_left (m n : ℕ) : (m * n) % n = 0 :=
by rw [mul_comm, mul_mod_right]

theorem mod_self (n : nat) : n % n = 0 :=
by {cases n, exact zero_mod _, rw [mod_eq_sub_mod (succ_pos _) (le_refl _), nat.sub_self, zero_mod]}

lemma eq_zero_of_le_zero : ∀ {n : nat}, n ≤ 0 → n = 0
| 0     h := rfl
| (n+1) h := absurd (zero_lt_succ n) (not_lt_of_ge h)

lemma mod_one (n : ℕ) : n % 1 = 0 :=
have n % 1 < 1, from (mod_lt n) (succ_pos 0),
eq_zero_of_le_zero (le_of_lt_succ this)

theorem mul_mod_mul_left (z x y : ℕ) : (z * x) % (z * y) = z * (x % y) :=
if y0 : y = 0 then
  by rw [y0, mul_zero, mod_zero, mod_zero]
else if z0 : z = 0 then
  by rw [z0, zero_mul, zero_mul, zero_mul, mod_zero]
else x.strong_induction_on $ λn IH,
  have y0 : y > 0, from nat.pos_of_ne_zero y0,
  have z0 : z > 0, from nat.pos_of_ne_zero z0,
  or.elim (le_or_gt y n)
    (λyn, by rw [
        mod_eq_sub_mod y0 yn,
        mod_eq_sub_mod (mul_pos z0 y0) (mul_le_mul_left z yn),
        -nat.mul_sub_left_distrib];
      exact IH _ (sub_lt (lt_of_lt_of_le y0 yn) y0))
    (λyn, by rw [mod_eq_of_lt yn, mod_eq_of_lt (mul_lt_mul_of_pos_left yn z0)])

theorem mul_mod_mul_right (z x y : ℕ) : (x * z) % (y * z) = (x % y) * z :=
by rw [mul_comm x z, mul_comm y z, mul_comm (x % y) z]; apply mul_mod_mul_left

lemma mod_two_eq_zero_or_one (n : ℕ)
: n % 2 = 0 ∨ n % 2 = 1 :=
begin
  assert h : ((n % 2 < 1) ∨ (n % 2 = 1)),
  { apply lt_or_eq_of_le,
    apply nat.le_of_succ_le_succ,
    apply @nat.mod_lt n 2 (nat.le_succ _) },
  cases h with h h,
  { left,
    apply nat.le_antisymm ,
    { apply nat.le_of_succ_le_succ h },
    { apply nat.zero_le } },
  { right,
    apply h }
end

lemma cond_to_bool_mod_two (x : ℕ) [d : decidable (x % 2 = 1)]
: cond (@to_bool (x % 2 = 1) d) 1 0 = x % 2 :=
begin
  cases d with h h
  ; unfold decidable.to_bool cond,
  { cases mod_two_eq_zero_or_one x with h' h',
    rw h', cases h h' },
  { rw h },
end

lemma sub_mul_mod (x k n : ℕ)
  (h₀ : 0 < n)
  (h₁ : n*k ≤ x)
: (x - n*k) % n = x % n :=
begin
  induction k with k,
  { simp },
  { assert h₂ : n * k ≤ x,
    { rw [mul_succ] at h₁,
      apply nat.le_trans _ h₁,
      apply le_add_right _ n },
    assert h₄ : x - n * k ≥ n,
    { apply @nat.le_of_add_le_add_right (n*k),
      rw [nat.sub_add_cancel h₂],
      simp [mul_succ] at h₁, simp [h₁] },
    rw [mul_succ,-nat.sub_sub,-mod_eq_sub_mod h₀ h₄,ih_1 h₂] }
end

/- div & mod -/
lemma div_def (x y : nat) : x / y = if 0 < y ∧ y ≤ x then (x - y) / y + 1 else 0 :=
by note h := div_def_aux x y; rwa dif_eq_if at h

lemma mod_add_div (m k : ℕ)
: m % k + k * (m / k) = m :=
begin
  apply nat.strong_induction_on m,
  clear m,
  intros m IH,
  cases decidable.em (0 < k ∧ k ≤ m) with h h',
  -- 0 < k ∧ k ≤ m
  { assert h' : m - k < m,
    { apply nat.sub_lt _ h.left,
      apply lt_of_lt_of_le h.left h.right },
    rw [div_def, mod_def, if_pos h, if_pos h],
    simp [left_distrib,IH _ h'],
    rw [-nat.add_sub_assoc h.right,nat.add_sub_cancel_left] },
  -- ¬ (0 < k ∧ k ≤ m)
  { rw [div_def, mod_def, if_neg h', if_neg h'], simp },
end

/- div -/

protected lemma div_one (n : ℕ) : n / 1 = n :=
have n % 1 + 1 * (n / 1) = n, from mod_add_div _ _,
by simp [mod_one] at this; assumption

protected lemma div_zero (n : ℕ) : n / 0 = 0 :=
begin rw [div_def], simp [lt_irrefl] end

@[simp] protected lemma zero_div (b : ℕ) : 0 / b = 0 :=
eq.trans (div_def 0 b) $ if_neg (and.rec not_le_of_gt)

protected lemma div_le_of_le_mul {m n : ℕ} : ∀ {k}, m ≤ k * n → m / k ≤ n
| 0        h := by simp [nat.div_zero]; apply zero_le
| (succ k) h :=
  suffices succ k * (m / succ k) ≤ succ k * n, from le_of_mul_le_mul_left this (zero_lt_succ _),
  calc
    succ k * (m / succ k) ≤ m % succ k + succ k * (m / succ k) : le_add_left _ _
                      ... = m                                  : by rw mod_add_div
                      ... ≤ succ k * n                         : h

protected lemma div_le_self : ∀ (m n : ℕ), m / n ≤ m
| m 0        := by simp [nat.div_zero]; apply zero_le
| m (succ n) :=
  have m ≤ succ n * m, from calc
    m  = 1 * m      : by simp
   ... ≤ succ n * m : mul_le_mul_right _ (succ_le_succ (zero_le _)),
  nat.div_le_of_le_mul this

lemma div_eq_sub_div {a b : nat} (h₁ : b > 0) (h₂ : a ≥ b)
: a / b = (a - b) / b + 1 :=
begin
  rw [div_def a,if_pos],
  split ; assumption
end

lemma sub_mul_div (x n p : ℕ)
  (h₀ : 0 < n)
  (h₁ : n*p ≤ x)
: (x - n*p) / n = x / n - p :=
begin
  induction p with p,
  { simp },
  { assert h₂ : n*p ≤ x,
    { transitivity,
      { apply nat.mul_le_mul_left, apply le_succ },
      { apply h₁ }  },
    assert h₃ : x - n * p ≥ n,
    { apply le_of_add_le_add_right,
      rw [nat.sub_add_cancel h₂,add_comm],
      rw [mul_succ] at h₁,
      apply h₁ },
    rw [sub_succ,-ih_1 h₂],
    rw [@div_eq_sub_div (x - n*p) _ h₀ h₃],
    simp [add_one_eq_succ,pred_succ,mul_succ,nat.sub_sub] }
end

lemma div_eq_of_lt {a b : ℕ} (h₀ : a < b)
: a / b = 0 :=
begin
  rw [div_def a,if_neg],
  intro h₁,
  apply not_le_of_gt h₀ h₁.right
end

-- this is a Galois connection
--   f x ≤ y ↔ x ≤ g y
-- with
--   f x = x * k
--   g y = y / k
theorem le_div_iff_mul_le (x y : ℕ) {k : ℕ}
  (Hk : k > 0)
: x ≤ y / k ↔ x * k ≤ y :=
begin
  -- Hk is needed because, despite div being made total, y / 0 := 0
  --     x * 0 ≤ y ↔ x ≤ y / 0
  --   ↔ 0 ≤ y ↔ x ≤ 0
  --   ↔ true ↔ x = 0
  --   ↔ x = 0
  revert x,
  apply nat.strong_induction_on y _,
  clear y,
  intros y IH x,
  cases lt_or_ge y k with h h,
  -- base case: y < k
  { rw [div_eq_of_lt h],
    cases x with x,
    { simp [zero_mul,zero_le_iff_true] },
    { simp [succ_mul,succ_le_zero_iff_false],
      apply not_le_of_gt,
      apply lt_of_lt_of_le h,
      apply le_add_right } },
  -- step: k ≤ y
  { rw [div_eq_sub_div Hk h],
    cases x with x,
    { simp [zero_mul,zero_le_iff_true] },
    { assert Hlt : y - k < y,
      { apply sub_lt_of_pos_le ; assumption },
      rw [ -add_one_eq_succ
         , nat.add_le_add_iff_le_right
         , IH (y - k) Hlt x
         , add_one_eq_succ
         , succ_mul, add_le_to_le_sub _ h ]
     } }
end

theorem div_lt_iff_lt_mul (x y : ℕ) {k : ℕ}
  (Hk : k > 0)
: x / k < y ↔ x < y * k :=
begin
  simp [lt_iff_not_ge],
  apply not_iff_not_of_iff,
  apply le_div_iff_mul_le _ _ Hk
end

@[simp] theorem add_div_right (x : ℕ) {z : ℕ} (H : z > 0) : (x + z) / z = succ (x / z) :=
by rw [div_eq_sub_div H (nat.le_add_left _ _), nat.add_sub_cancel]

@[simp] theorem add_div_left (x : ℕ) {z : ℕ} (H : z > 0) : (z + x) / z = succ (x / z) :=
by rw [add_comm, add_div_right x H]

@[simp] theorem mul_div_right (n : ℕ) {m : ℕ} (H : m > 0) : m * n / m = n :=
by {induction n; simph[mul_succ] without mul_comm}

@[simp] theorem mul_div_left (m : ℕ) {n : ℕ} (H : n > 0) : m * n / n = m :=
by rw [mul_comm, mul_div_right _ H]

protected theorem div_self {n : ℕ} (H : n > 0) : n / n = 1 :=
let t := add_div_right 0 H in by rwa [zero_add, nat.zero_div] at t

theorem add_mul_div_left (x z : ℕ) {y : ℕ} (H : y > 0) : (x + y * z) / y = x / y + z :=
by {induction z with z ih, simp, rw [mul_succ, -add_assoc, add_div_right _ H, ih]}

theorem add_mul_div_right (x y : ℕ) {z : ℕ} (H : z > 0) : (x + y * z) / z = x / z + y :=
by rw [mul_comm, add_mul_div_left _ _ H]

protected theorem mul_div_cancel (m : ℕ) {n : ℕ} (H : n > 0) : m * n / n = m :=
let t := add_mul_div_right 0 m H in by rwa [zero_add, nat.zero_div, zero_add] at t

protected theorem mul_div_cancel_left (m : ℕ) {n : ℕ} (H : n > 0) : n * m / n = m :=
by rw [mul_comm, nat.mul_div_cancel _ H]

protected theorem div_eq_of_eq_mul_left {m n k : ℕ} (H1 : n > 0) (H2 : m = k * n) :
  m / n = k :=
by rw [H2, nat.mul_div_cancel _ H1]

protected theorem div_eq_of_eq_mul_right {m n k : ℕ} (H1 : n > 0) (H2 : m = n * k) :
  m / n = k :=
by rw [H2, nat.mul_div_cancel_left _ H1]

/- pow -/

<<<<<<< HEAD
@[simp] lemma pow_one (b : ℕ) : b^1 = b := by simp
=======
@[simp] lemma pow_one (b : ℕ) : b^1 = b := by simp [pow_succ]
>>>>>>> 7d2ec25e

lemma pos_pow_of_pos {b : ℕ} : ∀ (n : ℕ) (h : 0 < b), 0 < b^n
  | 0 _ := nat.le_refl _
  | (succ n) h :=
begin
  rw -mul_zero 0,
  apply mul_lt_mul (pos_pow_of_pos _ h) h,
  apply nat.le_refl,
  apply zero_le
end

/- mod / div / pow -/

theorem mod_pow_succ {b : ℕ} (b_pos : b > 0) (w m : ℕ)
: m % (b^succ w) = b * (m/b % b^w) + m % b :=
begin
  apply nat.strong_induction_on m,
  clear m,
  intros p IH,
  cases lt_or_ge p (b^succ w) with h₁ h₁,
  -- base case: p < b^succ w
  { assert h₂ : p / b < b^w,
    { rw [div_lt_iff_lt_mul p _ b_pos],
      simp [nat.pow_succ] at h₁,
      simp [h₁]
    },
    rw [mod_eq_of_lt h₁,mod_eq_of_lt h₂],
    simp [mod_add_div],
  },
  -- step: p ≥ b^succ w
  { -- Generate condiition for induction principal
    assert h₂ : p - b^succ w < p,
    { apply sub_lt_of_pos_le _ _ (pos_pow_of_pos _ b_pos) h₁ },

    -- Apply induction
    rw [mod_eq_sub_mod (pos_pow_of_pos _ b_pos) h₁, IH _ h₂],
    -- Normalize goal and h1
    simp [pow_succ],
    simp [ge, pow_succ] at h₁,
    -- Pull subtraction outside mod and div
    rw [sub_mul_mod _ _ _ b_pos h₁],
    rw [sub_mul_div _ _ _ b_pos h₁],
    -- Cancel subtraction inside mod b^w
    note b_w_pos : b^w > 0 := pos_pow_of_pos _ b_pos,
    assert p_b_ge :  b^w ≤ p / b,
    {
      rw [le_div_iff_mul_le _ _ b_pos],
      simp [h₁],
    },
    rw [eq.symm (mod_eq_sub_mod b_w_pos p_b_ge)],
  }
end

end nat<|MERGE_RESOLUTION|>--- conflicted
+++ resolved
@@ -202,11 +202,7 @@
 def succ_pos_iff_true := zero_lt_succ_iff_true
 
 lemma eq_zero_or_pos (n : ℕ) : n = 0 ∨ n > 0 :=
-<<<<<<< HEAD
-by {cases n, exact or.inl rfl, exact or.inr (succ_pos _)} 
-=======
 by {cases n, exact or.inl rfl, exact or.inr (succ_pos _)}
->>>>>>> 7d2ec25e
 
 protected lemma pos_of_ne_zero {n : nat} : n ≠ 0 → n > 0 :=
 or.resolve_left (eq_zero_or_pos n)
@@ -1190,11 +1186,7 @@
 
 /- pow -/
 
-<<<<<<< HEAD
-@[simp] lemma pow_one (b : ℕ) : b^1 = b := by simp
-=======
 @[simp] lemma pow_one (b : ℕ) : b^1 = b := by simp [pow_succ]
->>>>>>> 7d2ec25e
 
 lemma pos_pow_of_pos {b : ℕ} : ∀ (n : ℕ) (h : 0 < b), 0 < b^n
   | 0 _ := nat.le_refl _

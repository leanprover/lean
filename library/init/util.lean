/-
Copyright (c) 2016 Microsoft Corporation. All rights reserved.
Released under Apache 2.0 license as described in the file LICENSE.
Authors: Leonardo de Moura
-/
prelude
import init.data.string.basic
universe variables u

/- This function has a native implementation that tracks time. -/
def timeit {α : Type u} (s : string) (f : unit → α) : α :=
f ()

/- This function has a native implementation that displays the given string in the regular output stream. -/
def trace {α : Type u} (s : string) (f : unit → α) : α :=
f ()

/- This function has a native implementation that shows the VM call stack. -/
<<<<<<< HEAD
def trace_call_stack {α : Type u} (f : unit → α) : α :=
f ()

/- This function has a native implementation that displays in the given position all trace messages used in f.
   The arguments line and col are filled by the elaborator. -/
def scope_trace {α : Type u} {line col: nat} (f : unit → α) : α :=
f ()
=======
def trace_call_stack {α : Type} (f : unit → α) : α :=
f ()

meta constant {u} undefined_core {α : Type u} (message : string) : α

meta def {u} undefined {α : Type u} : α := undefined_core "undefined"
>>>>>>> 9604798a
<|MERGE_RESOLUTION|>--- conflicted
+++ resolved
@@ -16,7 +16,6 @@
 f ()
 
 /- This function has a native implementation that shows the VM call stack. -/
-<<<<<<< HEAD
 def trace_call_stack {α : Type u} (f : unit → α) : α :=
 f ()
 
@@ -24,11 +23,7 @@
    The arguments line and col are filled by the elaborator. -/
 def scope_trace {α : Type u} {line col: nat} (f : unit → α) : α :=
 f ()
-=======
-def trace_call_stack {α : Type} (f : unit → α) : α :=
-f ()
 
 meta constant {u} undefined_core {α : Type u} (message : string) : α
 
-meta def {u} undefined {α : Type u} : α := undefined_core "undefined"
->>>>>>> 9604798a
+meta def {u} undefined {α : Type u} : α := undefined_core "undefined"
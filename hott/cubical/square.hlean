/-
Copyright (c) 2015 Floris van Doorn. All rights reserved.
Released under Apache 2.0 license as described in the file LICENSE.
Author: Floris van Doorn

Squares in a type
-/
import types.eq
open eq equiv is_equiv sigma

namespace eq

  variables {A B : Type} {a a' a'' a₀₀ a₂₀ a₄₀ a₀₂ a₂₂ a₂₄ a₀₄ a₄₂ a₄₄ a₁ a₂ a₃ a₄ : A}
            /-a₀₀-/ {p₁₀ p₁₀' : a₀₀ = a₂₀} /-a₂₀-/ {p₃₀ : a₂₀ = a₄₀} /-a₄₀-/
       {p₀₁ p₀₁' : a₀₀ = a₀₂} /-s₁₁-/ {p₂₁ p₂₁' : a₂₀ = a₂₂} /-s₃₁-/ {p₄₁ : a₄₀ = a₄₂}
            /-a₀₂-/ {p₁₂ p₁₂' : a₀₂ = a₂₂} /-a₂₂-/ {p₃₂ : a₂₂ = a₄₂} /-a₄₂-/
       {p₀₃ : a₀₂ = a₀₄} /-s₁₃-/ {p₂₃ : a₂₂ = a₂₄} /-s₃₃-/ {p₄₃ : a₄₂ = a₄₄}
            /-a₀₄-/ {p₁₄ : a₀₄ = a₂₄} /-a₂₄-/ {p₃₄ : a₂₄ = a₄₄} /-a₄₄-/


  inductive square {A : Type} {a₀₀ : A}
    : Π{a₂₀ a₀₂ a₂₂ : A}, a₀₀ = a₂₀ → a₀₂ = a₂₂ → a₀₀ = a₀₂ → a₂₀ = a₂₂ → Type :=
  ids : square idp idp idp idp
  /- square top bottom left right -/

  variables {s₁₁ : square p₁₀ p₁₂ p₀₁ p₂₁} {s₃₁ : square p₃₀ p₃₂ p₂₁ p₄₁}
            {s₁₃ : square p₁₂ p₁₄ p₀₃ p₂₃} {s₃₃ : square p₃₂ p₃₄ p₂₃ p₄₃}

  definition ids      [reducible] [constructor]         := @square.ids
  definition idsquare [reducible] [constructor] (a : A) := @square.ids A a

  definition hrefl [unfold 4] (p : a = a') : square idp idp p p :=
  by induction p; exact ids

  definition vrefl [unfold 4] (p : a = a') : square p p idp idp :=
  by induction p; exact ids

  definition hrfl [reducible] [unfold 4] {p : a = a'} : square idp idp p p :=
  !hrefl
  definition vrfl [reducible] [unfold 4] {p : a = a'} : square p p idp idp :=
  !vrefl

  definition hdeg_square [unfold 6] {p q : a = a'} (r : p = q) : square idp idp p q :=
  by induction r;apply hrefl

  definition vdeg_square [unfold 6] {p q : a = a'} (r : p = q) : square p q idp idp :=
  by induction r;apply vrefl

  definition hconcat [unfold 16] (s₁₁ : square p₁₀ p₁₂ p₀₁ p₂₁) (s₃₁ : square p₃₀ p₃₂ p₂₁ p₄₁)
    : square (p₁₀ ⬝ p₃₀) (p₁₂ ⬝ p₃₂) p₀₁ p₄₁ :=
  by induction s₃₁; exact s₁₁

  definition vconcat [unfold 16] (s₁₁ : square p₁₀ p₁₂ p₀₁ p₂₁) (s₁₃ : square p₁₂ p₁₄ p₀₃ p₂₃)
    : square p₁₀ p₁₄ (p₀₁ ⬝ p₀₃) (p₂₁ ⬝ p₂₃) :=
  by induction s₁₃; exact s₁₁

  definition hinverse [unfold 10] (s₁₁ : square p₁₀ p₁₂ p₀₁ p₂₁) : square p₁₀⁻¹ p₁₂⁻¹ p₂₁ p₀₁ :=
  by induction s₁₁;exact ids

  definition vinverse [unfold 10] (s₁₁ : square p₁₀ p₁₂ p₀₁ p₂₁) : square p₁₂ p₁₀ p₀₁⁻¹ p₂₁⁻¹ :=
  by induction s₁₁;exact ids

  definition eq_vconcat [unfold 11] {p : a₀₀ = a₂₀} (r : p = p₁₀) (s₁₁ : square p₁₀ p₁₂ p₀₁ p₂₁) :
    square p p₁₂ p₀₁ p₂₁ :=
  by induction r; exact s₁₁

  definition vconcat_eq [unfold 12] {p : a₀₂ = a₂₂} (s₁₁ : square p₁₀ p₁₂ p₀₁ p₂₁) (r : p₁₂ = p) :
    square p₁₀ p p₀₁ p₂₁ :=
  by induction r; exact s₁₁

  definition eq_hconcat [unfold 11] {p : a₀₀ = a₀₂} (r : p = p₀₁) (s₁₁ : square p₁₀ p₁₂ p₀₁ p₂₁) :
    square p₁₀ p₁₂ p p₂₁ :=
  by induction r; exact s₁₁

  definition hconcat_eq [unfold 12] {p : a₂₀ = a₂₂} (s₁₁ : square p₁₀ p₁₂ p₀₁ p₂₁) (r : p₂₁ = p) :
    square p₁₀ p₁₂ p₀₁ p :=
  by induction r; exact s₁₁

<<<<<<< HEAD
  infix `⬝h`:75 := hconcat --type using \tr
  infix `⬝v`:75 := vconcat --type using \tr
  infix `⬝hp`:75 := hconcat_eq --type using \tr
  infix `⬝vp`:75 := vconcat_eq --type using \tr
  infix `⬝ph`:75 := eq_hconcat --type using \tr
  infix `⬝pv`:75 := eq_vconcat --type using \tr
  postfix `⁻¹ʰ`:(max+1) := hinverse --type using \-1h
  postfix `⁻¹ᵛ`:(max+1) := vinverse --type using \-1v
=======
  infix ` ⬝h `:75 := hconcat
  infix ` ⬝v `:75 := vconcat
  infix ` ⬝hp `:75 := hconcat_eq
  infix ` ⬝vp `:75 := vconcat_eq
  infix ` ⬝ph `:75 := eq_hconcat
  infix ` ⬝pv `:75 := eq_vconcat
  postfix `⁻¹ʰ`:(max+1) := hinverse
  postfix `⁻¹ᵛ`:(max+1) := vinverse
>>>>>>> 93a0f62c

  definition transpose [unfold 10] (s₁₁ : square p₁₀ p₁₂ p₀₁ p₂₁) : square p₀₁ p₂₁ p₁₀ p₁₂ :=
  by induction s₁₁;exact ids

  definition aps {B : Type} (f : A → B) (s₁₁ : square p₁₀ p₁₂ p₀₁ p₂₁)
    : square (ap f p₁₀) (ap f p₁₂) (ap f p₀₁) (ap f p₂₁) :=
  by induction s₁₁;exact ids

  definition natural_square [unfold 8] {f g : A → B} (p : f ~ g) (q : a = a') :
    square (ap f q) (ap g q) (p a) (p a') :=
  eq.rec_on q hrfl

  definition natural_square_tr [unfold 8] {f g : A → B} (p : f ~ g) (q : a = a') :
    square (p a) (p a') (ap f q) (ap g q) :=
  eq.rec_on q vrfl

  /- canceling, whiskering and moving thinks along the sides of the square -/
  definition whisker_tl (p : a = a₀₀) (s₁₁ : square p₁₀ p₁₂ p₀₁ p₂₁)
    : square (p ⬝ p₁₀) p₁₂ (p ⬝ p₀₁) p₂₁ :=
  by induction s₁₁;induction p;constructor

  definition whisker_br (p : a₂₂ = a) (s₁₁ : square p₁₀ p₁₂ p₀₁ p₂₁)
    : square p₁₀ (p₁₂ ⬝ p) p₀₁ (p₂₁ ⬝ p) :=
  by induction p;exact s₁₁

  definition whisker_rt (p : a = a₂₀) (s₁₁ : square p₁₀ p₁₂ p₀₁ p₂₁)
    : square (p₁₀ ⬝ p⁻¹) p₁₂ p₀₁ (p ⬝ p₂₁) :=
  by induction s₁₁;induction p;constructor

  definition whisker_tr (p : a₂₀ = a) (s₁₁ : square p₁₀ p₁₂ p₀₁ p₂₁)
    : square (p₁₀ ⬝ p) p₁₂ p₀₁ (p⁻¹ ⬝ p₂₁) :=
  by induction s₁₁;induction p;constructor

  definition whisker_bl (p : a = a₀₂) (s₁₁ : square p₁₀ p₁₂ p₀₁ p₂₁)
    : square p₁₀ (p ⬝ p₁₂) (p₀₁ ⬝ p⁻¹) p₂₁ :=
  by induction s₁₁;induction p;constructor

  definition whisker_lb (p : a₀₂ = a) (s₁₁ : square p₁₀ p₁₂ p₀₁ p₂₁)
    : square p₁₀ (p⁻¹ ⬝ p₁₂) (p₀₁ ⬝ p) p₂₁ :=
  by induction s₁₁;induction p;constructor

  definition cancel_tl (p : a = a₀₀) (s₁₁ : square (p ⬝ p₁₀) p₁₂ (p ⬝ p₀₁) p₂₁)
    : square p₁₀ p₁₂ p₀₁ p₂₁ :=
  by induction p; rewrite +idp_con at s₁₁; exact s₁₁

  definition cancel_br (p : a₂₂ = a) (s₁₁ : square p₁₀ (p₁₂ ⬝ p) p₀₁ (p₂₁ ⬝ p))
    : square p₁₀ p₁₂ p₀₁ p₂₁ :=
  by induction p;exact s₁₁

  definition cancel_rt (p : a = a₂₀) (s₁₁ : square (p₁₀ ⬝ p⁻¹) p₁₂ p₀₁ (p ⬝ p₂₁))
    : square p₁₀ p₁₂ p₀₁ p₂₁ :=
  by induction p; rewrite idp_con at s₁₁; exact s₁₁

  definition cancel_tr (p : a₂₀ = a) (s₁₁ : square (p₁₀ ⬝ p) p₁₂ p₀₁ (p⁻¹ ⬝ p₂₁))
    : square p₁₀ p₁₂ p₀₁ p₂₁ :=
  by induction p; rewrite [▸* at s₁₁,idp_con at s₁₁]; exact s₁₁

  definition cancel_bl (p : a = a₀₂) (s₁₁ : square p₁₀ (p ⬝ p₁₂) (p₀₁ ⬝ p⁻¹) p₂₁)
    : square p₁₀ p₁₂ p₀₁ p₂₁ :=
  by induction p; rewrite idp_con at s₁₁; exact s₁₁

  definition cancel_lb (p : a₀₂ = a) (s₁₁ : square p₁₀ (p⁻¹ ⬝ p₁₂) (p₀₁ ⬝ p) p₂₁)
    : square p₁₀ p₁₂ p₀₁ p₂₁ :=
  by induction p; rewrite [▸* at s₁₁,idp_con at s₁₁]; exact s₁₁

  definition move_top_of_left   {p : a₀₀ = a} {q : a = a₀₂} (s : square p₁₀ p₁₂ (p ⬝ q) p₂₁)
    : square (p⁻¹ ⬝ p₁₀) p₁₂ q p₂₁ :=
  by apply cancel_tl p; rewrite con_inv_cancel_left; exact s

  definition move_top_of_left'  {p : a = a₀₀} {q : a = a₀₂} (s : square p₁₀ p₁₂ (p⁻¹ ⬝ q) p₂₁)
    : square (p ⬝ p₁₀) p₁₂ q p₂₁ :=
  by apply cancel_tl p⁻¹; rewrite inv_con_cancel_left; exact s

  definition move_left_of_top   {p : a₀₀ = a} {q : a = a₂₀} (s : square (p ⬝ q) p₁₂ p₀₁ p₂₁)
    : square q p₁₂ (p⁻¹ ⬝ p₀₁) p₂₁ :=
  by apply cancel_tl p; rewrite con_inv_cancel_left; exact s

  definition move_left_of_top'  {p : a = a₀₀} {q : a = a₂₀} (s : square (p⁻¹ ⬝ q) p₁₂ p₀₁ p₂₁)
    : square q p₁₂ (p ⬝ p₀₁) p₂₁ :=
  by apply cancel_tl p⁻¹; rewrite inv_con_cancel_left; exact s

  definition move_bot_of_right  {p : a₂₀ = a} {q : a = a₂₂} (s : square p₁₀ p₁₂ p₀₁ (p ⬝ q))
    : square p₁₀ (p₁₂ ⬝ q⁻¹) p₀₁ p :=
  by apply cancel_br q; rewrite inv_con_cancel_right; exact s

  definition move_bot_of_right' {p : a₂₀ = a} {q : a₂₂ = a} (s : square p₁₀ p₁₂ p₀₁ (p ⬝ q⁻¹))
    : square p₁₀ (p₁₂ ⬝ q) p₀₁ p :=
  by apply cancel_br q⁻¹; rewrite con_inv_cancel_right; exact s

  definition move_right_of_bot  {p : a₀₂ = a} {q : a = a₂₂} (s : square p₁₀ (p ⬝ q) p₀₁ p₂₁)
    : square p₁₀ p p₀₁ (p₂₁ ⬝ q⁻¹) :=
  by apply cancel_br q; rewrite inv_con_cancel_right; exact s

  definition move_right_of_bot' {p : a₀₂ = a} {q : a₂₂ = a} (s : square p₁₀ (p ⬝ q⁻¹) p₀₁ p₂₁)
    : square p₁₀ p p₀₁ (p₂₁ ⬝ q) :=
  by apply cancel_br q⁻¹; rewrite con_inv_cancel_right; exact s

  definition move_top_of_right  {p : a₂₀ = a} {q : a = a₂₂} (s : square p₁₀ p₁₂ p₀₁ (p ⬝ q))
    : square (p₁₀ ⬝ p) p₁₂ p₀₁ q :=
  by apply cancel_rt p; rewrite con_inv_cancel_right; exact s

  definition move_right_of_top  {p : a₀₀ = a} {q : a = a₂₀} (s : square (p ⬝ q) p₁₂ p₀₁ p₂₁)
    : square p p₁₂ p₀₁ (q ⬝ p₂₁) :=
  by apply cancel_tr q; rewrite inv_con_cancel_left; exact s

  definition move_bot_of_left   {p : a₀₀ = a} {q : a = a₀₂} (s : square p₁₀ p₁₂ (p ⬝ q) p₂₁)
    : square  p₁₀ (q ⬝ p₁₂) p p₂₁ :=
  by apply cancel_lb q; rewrite inv_con_cancel_left; exact s

  definition move_left_of_bot   {p : a₀₂ = a} {q : a = a₂₂} (s : square p₁₀ (p ⬝ q) p₀₁ p₂₁)
    : square p₁₀ q (p₀₁ ⬝ p) p₂₁ :=
  by apply cancel_bl p; rewrite con_inv_cancel_right; exact s

  /- some higher ∞-groupoid operations -/

  definition vconcat_vrfl (s₁₁ : square p₁₀ p₁₂ p₀₁ p₂₁)
    : s₁₁ ⬝v vrefl p₁₂ = s₁₁ :=
  by induction s₁₁; reflexivity

  definition hconcat_hrfl (s₁₁ : square p₁₀ p₁₂ p₀₁ p₂₁)
    : s₁₁ ⬝h hrefl p₂₁ = s₁₁ :=
  by induction s₁₁; reflexivity

  /- equivalences -/

  definition eq_of_square [unfold 10] (s₁₁ : square p₁₀ p₁₂ p₀₁ p₂₁) : p₁₀ ⬝ p₂₁ = p₀₁ ⬝ p₁₂ :=
  by induction s₁₁; apply idp

  definition square_of_eq (r : p₁₀ ⬝ p₂₁ = p₀₁ ⬝ p₁₂) : square p₁₀ p₁₂ p₀₁ p₂₁ :=
  by induction p₁₂; esimp at r; induction r; induction p₂₁; induction p₁₀; exact ids

  definition eq_top_of_square [unfold 10] (s₁₁ : square p₁₀ p₁₂ p₀₁ p₂₁)
    : p₁₀ = p₀₁ ⬝ p₁₂ ⬝ p₂₁⁻¹ :=
  by induction s₁₁; apply idp

  definition square_of_eq_top (r : p₁₀ = p₀₁ ⬝ p₁₂ ⬝ p₂₁⁻¹) : square p₁₀ p₁₂ p₀₁ p₂₁ :=
  by induction p₂₁; induction p₁₂; esimp at r;induction r;induction p₁₀;exact ids

  definition eq_bot_of_square [unfold 10] (s₁₁ : square p₁₀ p₁₂ p₀₁ p₂₁)
    : p₁₂ = p₀₁⁻¹ ⬝ p₁₀ ⬝ p₂₁ :=
  by induction s₁₁; apply idp

  definition square_equiv_eq [constructor] (t : a₀₀ = a₀₂) (b : a₂₀ = a₂₂)
    (l : a₀₀ = a₂₀) (r : a₀₂ = a₂₂) : square t b l r ≃ t ⬝ r = l ⬝ b :=
  begin
    fapply equiv.MK,
    { exact eq_of_square},
    { exact square_of_eq},
    { intro s, induction b, esimp [concat] at s, induction s, induction r, induction t, apply idp},
    { intro s, induction s, apply idp},
  end

  definition hdeg_square_equiv' [constructor] (p q : a = a') : square idp idp p q ≃ p = q :=
  by transitivity _;apply square_equiv_eq;transitivity _;apply eq_equiv_eq_symm;
     apply equiv_eq_closed_right;apply idp_con

  definition vdeg_square_equiv' [constructor] (p q : a = a') : square p q idp idp ≃ p = q :=
  by transitivity _;apply square_equiv_eq;apply equiv_eq_closed_right; apply idp_con

  definition eq_of_hdeg_square [reducible] {p q : a = a'} (s : square idp idp p q) : p = q :=
  to_fun !hdeg_square_equiv' s

  definition eq_of_vdeg_square [reducible] {p q : a = a'} (s : square p q idp idp) : p = q :=
  to_fun !vdeg_square_equiv' s

  definition top_deg_square (l : a₁ = a₂) (b : a₂ = a₃) (r : a₄ = a₃)
    : square (l ⬝ b ⬝ r⁻¹) b l r :=
  by induction r;induction b;induction l;constructor

  definition bot_deg_square (l : a₁ = a₂) (t : a₁ = a₃) (r : a₃ = a₄)
    : square t (l⁻¹ ⬝ t ⬝ r) l r :=
  by induction r;induction t;induction l;constructor

  /-
    the following two equivalences have as underlying inverse function the functions
    hdeg_square and vdeg_square, respectively.
    See example below the definition
  -/
  definition hdeg_square_equiv [constructor] (p q : a = a') :
    square idp idp p q ≃ p = q :=
  begin
    fapply equiv_change_fun,
    { fapply equiv_change_inv, apply hdeg_square_equiv', exact hdeg_square,
        intro s, induction s, induction p, reflexivity},
    { exact eq_of_hdeg_square},
    { reflexivity}
  end

  definition vdeg_square_equiv [constructor] (p q : a = a') :
    square p q idp idp ≃ p = q :=
  begin
    fapply equiv_change_fun,
    { fapply equiv_change_inv, apply vdeg_square_equiv',exact vdeg_square,
        intro s, induction s, induction p, reflexivity},
    { exact eq_of_vdeg_square},
    { reflexivity}
  end

  example (p q : a = a') : to_inv (hdeg_square_equiv p q) = hdeg_square := idp

  /-
    characterization of pathovers in a equality type. The type B of the equality is fixed here.
    A version where B may also varies over the path p is given in the file squareover
  -/

  definition eq_pathover [unfold 7] {f g : A → B} {p : a = a'} {q : f a = g a} {r : f a' = g a'}
    (s : square q r (ap f p) (ap g p)) : q =[p] r :=
  by induction p;apply pathover_idp_of_eq;exact eq_of_vdeg_square s

  definition square_of_pathover [unfold 7]
    {f g : A → B} {p : a = a'} {q : f a = g a} {r : f a' = g a'}
    (s : q =[p] r) : square q r (ap f p) (ap g p) :=
  by induction p;apply vdeg_square;exact eq_of_pathover_idp s

  /- interaction of equivalences with operations on squares -/

  definition eq_pathover_equiv_square [constructor] {f g : A → B}
    (p : a = a') (q : f a = g a) (r : f a' = g a') : q =[p] r ≃ square q r (ap f p) (ap g p) :=
  equiv.MK square_of_pathover
           eq_pathover
           begin
             intro s, induction p, esimp [square_of_pathover,eq_pathover],
             exact ap vdeg_square (to_right_inv !pathover_idp (eq_of_vdeg_square s))
               ⬝ to_left_inv !vdeg_square_equiv s
           end
           begin
             intro s, induction p, esimp [square_of_pathover,eq_pathover],
             exact ap pathover_idp_of_eq (to_right_inv !vdeg_square_equiv (eq_of_pathover_idp s))
               ⬝ to_left_inv !pathover_idp s
           end

  definition square_of_pathover_eq_concato {f g : A → B} {p : a = a'} {q q' : f a = g a}
    {r : f a' = g a'} (s' : q = q') (s : q' =[p] r)
    : square_of_pathover (s' ⬝po s) = s' ⬝pv square_of_pathover s :=
  by induction s;induction s';reflexivity

  definition square_of_pathover_concato_eq {f g : A → B} {p : a = a'} {q : f a = g a}
    {r r' : f a' = g a'} (s' : r = r') (s : q =[p] r)
    : square_of_pathover (s ⬝op s') = square_of_pathover s ⬝vp s' :=
  by induction s;induction s';reflexivity

  definition square_of_pathover_concato {f g : A → B} {p : a = a'} {p' : a' = a''} {q : f a = g a}
    {q' : f a' = g a'} {q'' : f a'' = g a''} (s : q =[p] q') (s' : q' =[p'] q'')
    : square_of_pathover (s ⬝o s')
  = ap_con f p p' ⬝ph (square_of_pathover s ⬝v square_of_pathover s') ⬝hp (ap_con g p p')⁻¹ :=
  by induction s';induction s;esimp [ap_con,hconcat_eq];exact !vconcat_vrfl⁻¹

  definition eq_of_square_hrfl [unfold 4] (p : a = a') : eq_of_square hrfl = idp_con p :=
  by induction p;reflexivity

  definition eq_of_square_vrfl [unfold 4] (p : a = a') : eq_of_square vrfl = (idp_con p)⁻¹ :=
  by induction p;reflexivity

  definition eq_of_square_hdeg_square {p q : a = a'} (r : p = q)
    : eq_of_square (hdeg_square r) = !idp_con ⬝ r⁻¹ :=
  by induction r;induction p;reflexivity

  definition eq_of_square_vdeg_square {p q : a = a'} (r : p = q)
    : eq_of_square (vdeg_square r) = r ⬝ !idp_con⁻¹ :=
  by induction r;induction p;reflexivity

  definition eq_of_square_eq_vconcat {p : a₀₀ = a₂₀} (r : p = p₁₀) (s₁₁ : square p₁₀ p₁₂ p₀₁ p₂₁)
    : eq_of_square (r ⬝pv s₁₁) = whisker_right r p₂₁ ⬝ eq_of_square s₁₁ :=
  by induction s₁₁;cases r;reflexivity

  definition eq_of_square_eq_hconcat {p : a₀₀ = a₀₂} (r : p = p₀₁) (s₁₁ : square p₁₀ p₁₂ p₀₁ p₂₁)
    : eq_of_square (r ⬝ph s₁₁) = eq_of_square s₁₁ ⬝ (whisker_right r p₁₂)⁻¹ :=
  by induction r;reflexivity

  definition eq_of_square_vconcat_eq {p : a₀₂ = a₂₂} (s₁₁ : square p₁₀ p₁₂ p₀₁ p₂₁) (r : p₁₂ = p)
    : eq_of_square (s₁₁ ⬝vp r) = eq_of_square s₁₁ ⬝ whisker_left p₀₁ r :=
  by induction r;reflexivity

  definition eq_of_square_hconcat_eq {p : a₂₀ = a₂₂} (s₁₁ : square p₁₀ p₁₂ p₀₁ p₂₁) (r : p₂₁ = p)
    : eq_of_square (s₁₁ ⬝hp r) = (whisker_left p₁₀ r)⁻¹ ⬝ eq_of_square s₁₁ :=
  by induction s₁₁; induction r;reflexivity


  -- definition vconcat_eq [unfold 11] {p : a₀₂ = a₂₂} (s₁₁ : square p₁₀ p₁₂ p₀₁ p₂₁) (r : p₁₂ = p) :
  --   square p₁₀ p p₀₁ p₂₁ :=
  -- by induction r; exact s₁₁

  -- definition eq_hconcat [unfold 11] {p : a₀₀ = a₀₂} (r : p = p₀₁)
  --   (s₁₁ : square p₁₀ p₁₂ p₀₁ p₂₁) : square p₁₀ p₁₂ p p₂₁ :=
  -- by induction r; exact s₁₁

  -- definition hconcat_eq [unfold 11] {p : a₂₀ = a₂₂}
  --   (s₁₁ : square p₁₀ p₁₂ p₀₁ p₂₁) (r : p₂₁ = p) : square p₁₀ p₁₂ p₀₁ p :=
  -- by induction r; exact s₁₁


  -- the following definition is very slow, maybe it's interesting to see why?
  -- definition eq_pathover_equiv_square' {f g : A → B}(p : a = a') (q : f a = g a) (r : f a' = g a')
  --   : square q r (ap f p) (ap g p) ≃ q =[p] r :=
  -- equiv.MK eq_pathover
  --          square_of_pathover
  --          (λs, begin
  --                 induction p, rewrite [↑[square_of_pathover,eq_pathover],
  --                   to_right_inv !vdeg_square_equiv (eq_of_pathover_idp s),
  --                   to_left_inv !pathover_idp s]
  --               end)
  --          (λs, begin
  --                 induction p, rewrite [↑[square_of_pathover,eq_pathover],▸*,
  --                   to_right_inv !(@pathover_idp A) (eq_of_vdeg_square s),
  --                   to_left_inv !vdeg_square_equiv s]
  --               end)

  /- recursors for squares where some sides are reflexivity -/

  definition rec_on_b [recursor] {a₀₀ : A}
    {P : Π{a₂₀ a₁₂ : A} {t : a₀₀ = a₂₀} {l : a₀₀ = a₁₂} {r : a₂₀ = a₁₂}, square t idp l r → Type}
    {a₂₀ a₁₂ : A} {t : a₀₀ = a₂₀} {l : a₀₀ = a₁₂} {r : a₂₀ = a₁₂}
      (s : square t idp l r) (H : P ids) : P s :=
  have H2 : P (square_of_eq (eq_of_square s)),
    from eq.rec_on (eq_of_square s : t ⬝ r = l) (by induction r; induction t; exact H),
  left_inv (to_fun !square_equiv_eq) s ▸ H2

  definition rec_on_r [recursor] {a₀₀ : A}
    {P : Π{a₀₂ a₂₁ : A} {t : a₀₀ = a₂₁} {b : a₀₂ = a₂₁} {l : a₀₀ = a₀₂}, square t b l idp → Type}
    {a₀₂ a₂₁ : A} {t : a₀₀ = a₂₁} {b : a₀₂ = a₂₁} {l : a₀₀ = a₀₂}
      (s : square t b l idp) (H : P ids) : P s :=
  let p : l ⬝ b = t := (eq_of_square s)⁻¹ in
  have H2 : P (square_of_eq (eq_of_square s)⁻¹⁻¹),
    from @eq.rec_on _ _ (λx p, P (square_of_eq p⁻¹)) _ p (by induction b; induction l; exact H),
  left_inv (to_fun !square_equiv_eq) s ▸ !inv_inv ▸ H2

  definition rec_on_l [recursor] {a₀₁ : A}
    {P : Π {a₂₀ a₂₂ : A} {t : a₀₁ = a₂₀} {b : a₀₁ = a₂₂} {r : a₂₀ = a₂₂},
      square t b idp r → Type}
    {a₂₀ a₂₂ : A} {t : a₀₁ = a₂₀} {b : a₀₁ = a₂₂} {r : a₂₀ = a₂₂}
      (s : square t b idp r) (H : P ids) : P s :=
  let p : t ⬝ r = b := eq_of_square s ⬝ !idp_con in
  have H2 : P (square_of_eq (p ⬝ !idp_con⁻¹)),
    from eq.rec_on p (by induction r; induction t; exact H),
  left_inv (to_fun !square_equiv_eq) s ▸ !con_inv_cancel_right ▸ H2

  definition rec_on_t [recursor] {a₁₀ : A}
    {P : Π {a₀₂ a₂₂ : A} {b : a₀₂ = a₂₂} {l : a₁₀ = a₀₂} {r : a₁₀ = a₂₂}, square idp b l r → Type}
    {a₀₂ a₂₂ : A} {b : a₀₂ = a₂₂} {l : a₁₀ = a₀₂} {r : a₁₀ = a₂₂}
      (s : square idp b l r) (H : P ids) : P s :=
  let p : l ⬝ b = r := (eq_of_square s)⁻¹ ⬝ !idp_con in
  assert H2 : P (square_of_eq ((p ⬝ !idp_con⁻¹)⁻¹)),
    from eq.rec_on p (by induction b; induction l; exact H),
  assert H3 : P (square_of_eq ((eq_of_square s)⁻¹⁻¹)),
    from eq.rec_on !con_inv_cancel_right H2,
  assert H4 : P (square_of_eq (eq_of_square s)),
    from eq.rec_on !inv_inv H3,
  proof
    left_inv (to_fun !square_equiv_eq) s ▸ H4
  qed

  definition rec_on_tb [recursor] {a : A}
    {P : Π{b : A} {l : a = b} {r : a = b}, square idp idp l r → Type}
    {b : A} {l : a = b} {r : a = b}
      (s : square idp idp l r) (H : P ids) : P s :=
  have H2 : P (square_of_eq (eq_of_square s)),
    from eq.rec_on (eq_of_square s : idp ⬝ r = l) (by induction r; exact H),
  left_inv (to_fun !square_equiv_eq) s ▸ H2

  definition rec_on_lr [recursor] {a : A}
    {P : Π{a' : A} {t : a = a'} {b : a = a'}, square t b idp idp → Type}
    {a' : A} {t : a = a'} {b : a = a'}
      (s : square t b idp idp) (H : P ids) : P s :=
  let p : idp ⬝ b = t := (eq_of_square s)⁻¹ in
  assert H2 : P (square_of_eq (eq_of_square s)⁻¹⁻¹),
    from @eq.rec_on _ _ (λx q, P (square_of_eq q⁻¹)) _ p (by induction b; exact H),
  to_left_inv (!square_equiv_eq) s ▸ !inv_inv ▸ H2

  --we can also do the other recursors (tl, tr, bl, br, tbl, tbr, tlr, blr), but let's postpone this until they are needed

  definition whisker_square [unfold 14 15 16 17] (r₁₀ : p₁₀ = p₁₀') (r₁₂ : p₁₂ = p₁₂')
    (r₀₁ : p₀₁ = p₀₁') (r₂₁ : p₂₁ = p₂₁') (s : square p₁₀ p₁₂ p₀₁ p₂₁)
      : square p₁₀' p₁₂' p₀₁' p₂₁' :=
  by induction r₁₀; induction r₁₂; induction r₀₁; induction r₂₁; exact s

  /- squares commute with some operations on 2-paths -/

  definition square_inv2 {p₁ p₂ p₃ p₄ : a = a'}
    {t : p₁ = p₂} {b : p₃ = p₄} {l : p₁ = p₃} {r : p₂ = p₄} (s : square t b l r)
    : square (inverse2 t) (inverse2 b) (inverse2 l) (inverse2 r) :=
  by induction s;constructor

  definition square_con2 {p₁ p₂ p₃ p₄ : a₁ = a₂} {q₁ q₂ q₃ q₄ : a₂ = a₃}
    {t₁ : p₁ = p₂} {b₁ : p₃ = p₄} {l₁ : p₁ = p₃} {r₁ : p₂ = p₄}
    {t₂ : q₁ = q₂} {b₂ : q₃ = q₄} {l₂ : q₁ = q₃} {r₂ : q₂ = q₄}
    (s₁ : square t₁ b₁ l₁ r₁) (s₂ : square t₂ b₂ l₂ r₂)
      : square (t₁ ◾ t₂) (b₁ ◾ b₂) (l₁ ◾ l₂) (r₁ ◾ r₂) :=
  by induction s₂;induction s₁;constructor

  open is_trunc
  definition is_hset.elims [H : is_hset A] : square p₁₀ p₁₂ p₀₁ p₂₁ :=
  square_of_eq !is_hset.elim

  -- definition square_of_con_inv_hsquare {p₁ p₂ p₃ p₄ : a₁ = a₂}
  --   {t : p₁ = p₂} {b : p₃ = p₄} {l : p₁ = p₃} {r : p₂ = p₄}
  --   (s : square (con_inv_eq_idp t) (con_inv_eq_idp b) (l ◾ r⁻²) idp)
  --     : square t b l r :=
  -- sorry --by induction s

  /- Square fillers -/
  -- TODO replace by "more algebraic" fillers?

  variables (p₁₀ p₁₂ p₀₁ p₂₁)
  definition square_fill_t : Σ (p : a₀₀ = a₂₀), square p p₁₂ p₀₁ p₂₁ :=
  by induction p₀₁; induction p₂₁; exact ⟨_, !vrefl⟩

  definition square_fill_b : Σ (p : a₀₂ = a₂₂), square p₁₀ p p₀₁ p₂₁ :=
  by induction p₀₁; induction p₂₁; exact ⟨_, !vrefl⟩

  definition square_fill_l : Σ (p : a₀₀ = a₀₂), square p₁₀ p₁₂ p p₂₁ :=
  by induction p₁₀; induction p₁₂; exact ⟨_, !hrefl⟩

  definition square_fill_r : Σ (p : a₂₀ = a₂₂) , square p₁₀ p₁₂ p₀₁ p :=
  by induction p₁₀; induction p₁₂; exact ⟨_, !hrefl⟩

  --TODO find better names
  definition square_Flr_ap_idp {A B : Type} {b : B} {f : A → B} (p : Π a, f a = b)
    {a b : A} (q : a = b) : square (p a) (p b) (ap f q) idp  :=
  by induction q; apply vrfl

  definition square_ap_idp_Flr {A B : Type} {b : B} {f : A → B} (p : Π a, f a = b)
    {a b : A} (q : a = b) : square (ap f q) idp (p a) (p b) :=
  by induction q; apply hrfl

end eq<|MERGE_RESOLUTION|>--- conflicted
+++ resolved
@@ -76,7 +76,6 @@
     square p₁₀ p₁₂ p₀₁ p :=
   by induction r; exact s₁₁
 
-<<<<<<< HEAD
   infix `⬝h`:75 := hconcat --type using \tr
   infix `⬝v`:75 := vconcat --type using \tr
   infix `⬝hp`:75 := hconcat_eq --type using \tr
@@ -85,16 +84,6 @@
   infix `⬝pv`:75 := eq_vconcat --type using \tr
   postfix `⁻¹ʰ`:(max+1) := hinverse --type using \-1h
   postfix `⁻¹ᵛ`:(max+1) := vinverse --type using \-1v
-=======
-  infix ` ⬝h `:75 := hconcat
-  infix ` ⬝v `:75 := vconcat
-  infix ` ⬝hp `:75 := hconcat_eq
-  infix ` ⬝vp `:75 := vconcat_eq
-  infix ` ⬝ph `:75 := eq_hconcat
-  infix ` ⬝pv `:75 := eq_vconcat
-  postfix `⁻¹ʰ`:(max+1) := hinverse
-  postfix `⁻¹ᵛ`:(max+1) := vinverse
->>>>>>> 93a0f62c
 
   definition transpose [unfold 10] (s₁₁ : square p₁₀ p₁₂ p₀₁ p₂₁) : square p₀₁ p₂₁ p₁₀ p₁₂ :=
   by induction s₁₁;exact ids
@@ -271,7 +260,7 @@
   /-
     the following two equivalences have as underlying inverse function the functions
     hdeg_square and vdeg_square, respectively.
-    See example below the definition
+    See examples below the definition
   -/
   definition hdeg_square_equiv [constructor] (p q : a = a') :
     square idp idp p q ≃ p = q :=

--- conflicted
+++ resolved
@@ -41,11 +41,7 @@
     int                 m_upos;  // current position taking into account utf-8 encoding
     int                 m_uskip; // hack for decoding utf-8, it marks how many units to skip
     int                 m_sline; // current line
-<<<<<<< HEAD
     int                 m_curr;  // current char;
-=======
-    uchar               m_curr;  // current char;
->>>>>>> af3f6fd1
 
     int                 m_pos;   // start position of the token
     int                 m_line;  // line of the token
@@ -62,13 +58,8 @@
     [[ noreturn ]] void throw_exception(char const * msg);
     void next();
     void fetch_line();
-<<<<<<< HEAD
     int curr() const { return m_curr; }
     int curr_next() { int c = curr(); next(); return c; }
-=======
-    uchar curr() const { return m_curr; }
-    uchar curr_next() { auto c = curr(); next(); return c; }
->>>>>>> af3f6fd1
     void check_not_eof(char const * error_msg);
     bool is_next_digit();
     bool is_next_id_rest();
